import os
import webbrowser
import customtkinter as ctk
from typing import Callable, Tuple
import cv2
from cv2_enumerate_cameras import enumerate_cameras  # Add this import
from PIL import Image, ImageOps
import time
import json
import modules.globals
import modules.metadata
from modules.face_analyser import (
    get_one_face,
    get_unique_faces_from_target_image,
    get_unique_faces_from_target_video,
    add_blank_map,
    has_valid_map,
    simplify_maps,
)
from modules.capturer import get_video_frame, get_video_frame_total
from modules.processors.frame.core import get_frame_processors_modules
from modules.utilities import (
    is_image,
    is_video,
    resolve_relative_path,
    has_image_extension,
)
from modules.video_capture import VideoCapturer
from modules.gettext import LanguageManager
import platform

if platform.system() == "Windows":
    from pygrabber.dshow_graph import FilterGraph

ROOT = None
POPUP = None
POPUP_LIVE = None
POPUP_ADV = None
ROOT_HEIGHT = 700
ROOT_WIDTH = 600

PREVIEW = None
PREVIEW_MAX_HEIGHT = 700
PREVIEW_MAX_WIDTH = 1200
PREVIEW_DEFAULT_WIDTH = 960
PREVIEW_DEFAULT_HEIGHT = 540

POPUP_WIDTH = 750
POPUP_HEIGHT = 810
POPUP_SCROLL_WIDTH = (740,)
POPUP_SCROLL_HEIGHT = 700

POPUP_LIVE_WIDTH = 900
POPUP_LIVE_HEIGHT = 820
POPUP_LIVE_SCROLL_WIDTH = (890,)
POPUP_LIVE_SCROLL_HEIGHT = 700

MAPPER_PREVIEW_MAX_HEIGHT = 100
MAPPER_PREVIEW_MAX_WIDTH = 100

DEFAULT_BUTTON_WIDTH = 200
DEFAULT_BUTTON_HEIGHT = 40

RECENT_DIRECTORY_SOURCE = None
RECENT_DIRECTORY_TARGET = None
RECENT_DIRECTORY_OUTPUT = None
RECENT_DIRECTORY_OPEN_MOUTH = None

_ = None
preview_label = None
preview_slider = None
source_label = None
target_label = None
open_mouth_label = None
status_label = None
popup_status_label = None
popup_status_label_live = None
source_label_dict = {}
source_label_dict_live = {}
target_label_dict_live = {}
mouth_mask_segments_var = None
mouth_mask_segments_entry = None
mouth_mask_var = None

img_ft, vid_ft = modules.globals.file_types


def init(start: Callable[[], None], destroy: Callable[[], None], lang: str) -> ctk.CTk:
    global ROOT, PREVIEW, _

    lang_manager = LanguageManager(lang)
    _ = lang_manager._
    ROOT = create_root(start, destroy)
    PREVIEW = create_preview(ROOT)

    return ROOT


def save_switch_states():
    switch_states = {
        "keep_fps": modules.globals.keep_fps,
        "keep_audio": modules.globals.keep_audio,
        "keep_frames": modules.globals.keep_frames,
        "many_faces": modules.globals.many_faces,
        "map_faces": modules.globals.map_faces,
        "color_correction": modules.globals.color_correction,
        "nsfw_filter": modules.globals.nsfw_filter,
        "live_mirror": modules.globals.live_mirror,
        "live_resizable": modules.globals.live_resizable,
        "fp_ui": modules.globals.fp_ui,
        "show_fps": modules.globals.show_fps,
        "mouth_mask": modules.globals.mouth_mask,
        "show_mouth_mask_box": modules.globals.show_mouth_mask_box,
<<<<<<< HEAD
        "foreground_protection": modules.globals.foreground_protection,
=======
        "mask_size": modules.globals.mask_size,
        "mask_feather_ratio": modules.globals.mask_feather_ratio,
        # New semantic preservation + smoothing + backend
        "preserve_teeth": modules.globals.preserve_teeth,
        "preserve_hairline": modules.globals.preserve_hairline,
        "segmenter_backend": modules.globals.segmenter_backend,
        "smoothing_enabled": modules.globals.smoothing_enabled,
        "smoothing_stream_only": modules.globals.smoothing_stream_only,
        "smoothing_use_fps": modules.globals.smoothing_use_fps,
        "smoothing_fps": modules.globals.smoothing_fps,
        "smoothing_min_cutoff": modules.globals.smoothing_min_cutoff,
        "smoothing_beta": modules.globals.smoothing_beta,
        "smoothing_dcutoff": modules.globals.smoothing_dcutoff,
        # Occlusion preserve
        "occlusion_aware_compositing": modules.globals.occlusion_aware_compositing,
        "occlusion_sensitivity": modules.globals.occlusion_sensitivity,
>>>>>>> c6c7cef3
    }
    with open("switch_states.json", "w") as f:
        json.dump(switch_states, f)


def load_switch_states():
    try:
        with open("switch_states.json", "r") as f:
            switch_states = json.load(f)
        modules.globals.keep_fps = switch_states.get("keep_fps", True)
        modules.globals.keep_audio = switch_states.get("keep_audio", True)
        modules.globals.keep_frames = switch_states.get("keep_frames", False)
        modules.globals.many_faces = switch_states.get("many_faces", False)
        modules.globals.map_faces = switch_states.get("map_faces", False)
        modules.globals.color_correction = switch_states.get("color_correction", False)
        modules.globals.nsfw_filter = switch_states.get("nsfw_filter", False)
        modules.globals.live_mirror = switch_states.get("live_mirror", False)
        modules.globals.live_resizable = switch_states.get("live_resizable", False)
        modules.globals.fp_ui = switch_states.get("fp_ui", {"face_enhancer": False})
        modules.globals.show_fps = switch_states.get("show_fps", False)
        modules.globals.mouth_mask = switch_states.get("mouth_mask", False)
        modules.globals.show_mouth_mask_box = switch_states.get(
            "show_mouth_mask_box", False
        )
<<<<<<< HEAD
        modules.globals.foreground_protection = switch_states.get(
            "foreground_protection", False
        )
=======
        modules.globals.mask_size = switch_states.get("mask_size", modules.globals.mask_size)
        modules.globals.mask_feather_ratio = switch_states.get(
            "mask_feather_ratio", modules.globals.mask_feather_ratio
        )
        # New semantic preservation + smoothing + backend
        modules.globals.preserve_teeth = switch_states.get("preserve_teeth", False)
        modules.globals.preserve_hairline = switch_states.get("preserve_hairline", False)
        modules.globals.segmenter_backend = switch_states.get("segmenter_backend", modules.globals.segmenter_backend)
        modules.globals.smoothing_enabled = switch_states.get("smoothing_enabled", False)
        modules.globals.smoothing_stream_only = switch_states.get("smoothing_stream_only", True)
        modules.globals.smoothing_use_fps = switch_states.get("smoothing_use_fps", True)
        modules.globals.smoothing_fps = switch_states.get("smoothing_fps", modules.globals.smoothing_fps)
        modules.globals.smoothing_min_cutoff = switch_states.get("smoothing_min_cutoff", modules.globals.smoothing_min_cutoff)
        modules.globals.smoothing_beta = switch_states.get("smoothing_beta", modules.globals.smoothing_beta)
        modules.globals.smoothing_dcutoff = switch_states.get("smoothing_dcutoff", modules.globals.smoothing_dcutoff)
        # Occlusion preserve
        modules.globals.occlusion_aware_compositing = switch_states.get("occlusion_aware_compositing", modules.globals.occlusion_aware_compositing)
        modules.globals.occlusion_sensitivity = switch_states.get("occlusion_sensitivity", modules.globals.occlusion_sensitivity)
>>>>>>> c6c7cef3
    except FileNotFoundError:
        # If the file doesn't exist, use default values
        pass


def _parse_segments(text: str):
    segments = []
    for part in text.split(','):
        try:
            start, end = map(float, part.split(':'))
            segments.append((start, end))
        except Exception:
            pass
    return segments


def _segments_to_str(segments):
    return ','.join(f"{start}:{end}" for start, end in segments)


def create_root(start: Callable[[], None], destroy: Callable[[], None]) -> ctk.CTk:
<<<<<<< HEAD
    global source_label, target_label, open_mouth_label, status_label, show_fps_switch
=======
    """
    Create the main window of the application.

    Parameters:
    start (Callable[[], None]): The function to call when the "Start" button is clicked.
    destroy (Callable[[], None]): The function to call when the "Destroy" button is clicked.

    Returns:
    ctk.CTk: The main window of the application.
    """
    global source_label, target_label, status_label, show_fps_switch
>>>>>>> c6c7cef3

    load_switch_states()

    ctk.deactivate_automatic_dpi_awareness()
    ctk.set_appearance_mode("system")
    ctk.set_default_color_theme(resolve_relative_path("ui.json"))

    root = ctk.CTk()
    root.minsize(ROOT_WIDTH, ROOT_HEIGHT)
    root.title(
        f"{modules.metadata.name} {modules.metadata.version} {modules.metadata.edition}"
    )
    root.configure()
    root.protocol("WM_DELETE_WINDOW", lambda: destroy())

    source_label = ctk.CTkLabel(root, text=None)
    source_label.place(relx=0.1, rely=0.1, relwidth=0.3, relheight=0.25)

    target_label = ctk.CTkLabel(root, text=None)
    target_label.place(relx=0.6, rely=0.1, relwidth=0.3, relheight=0.25)

    open_mouth_label = ctk.CTkLabel(root, text=None)
    open_mouth_label.place(relx=0.35, rely=0.1, relwidth=0.25, relheight=0.25)

    select_face_button = ctk.CTkButton(
        root, text=_("Select a face"), cursor="hand2", command=lambda: select_source_path()
    )
    select_face_button.place(relx=0.1, rely=0.4, relwidth=0.3, relheight=0.1)

    swap_faces_button = ctk.CTkButton(
        root, text="↔", cursor="hand2", command=lambda: swap_faces_paths()
    )
    swap_faces_button.place(relx=0.45, rely=0.4, relwidth=0.1, relheight=0.1)

    open_mouth_var = ctk.BooleanVar(
        value=modules.globals.open_mouth_source_path is not None
    )
    open_mouth_switch = ctk.CTkSwitch(
        root,
        text=_("Open Mouth Still"),
        variable=open_mouth_var,
        cursor="hand2",
        command=lambda: toggle_open_mouth_source(open_mouth_var),
    )
    open_mouth_switch.place(relx=0.35, rely=0.5)

    select_target_button = ctk.CTkButton(
        root,
        text=_("Select a target"),
        cursor="hand2",
        command=lambda: select_target_path(),
    )
    select_target_button.place(relx=0.6, rely=0.4, relwidth=0.3, relheight=0.1)

    keep_fps_value = ctk.BooleanVar(value=modules.globals.keep_fps)
    keep_fps_checkbox = ctk.CTkSwitch(
        root,
        text=_("Keep fps"),
        variable=keep_fps_value,
        cursor="hand2",
        command=lambda: (
            setattr(modules.globals, "keep_fps", keep_fps_value.get()),
            save_switch_states(),
        ),
    )
    keep_fps_checkbox.place(relx=0.1, rely=0.6)

    keep_frames_value = ctk.BooleanVar(value=modules.globals.keep_frames)
    keep_frames_switch = ctk.CTkSwitch(
        root,
        text=_("Keep frames"),
        variable=keep_frames_value,
        cursor="hand2",
        command=lambda: (
            setattr(modules.globals, "keep_frames", keep_frames_value.get()),
            save_switch_states(),
        ),
    )
    keep_frames_switch.place(relx=0.1, rely=0.65)

    enhancer_value = ctk.BooleanVar(value=modules.globals.fp_ui["face_enhancer"])
    enhancer_switch = ctk.CTkSwitch(
        root,
        text=_("Face Enhancer"),
        variable=enhancer_value,
        cursor="hand2",
        command=lambda: (
            update_tumbler("face_enhancer", enhancer_value.get()),
            save_switch_states(),
        ),
    )
    enhancer_switch.place(relx=0.1, rely=0.7)

    keep_audio_value = ctk.BooleanVar(value=modules.globals.keep_audio)
    keep_audio_switch = ctk.CTkSwitch(
        root,
        text=_("Keep audio"),
        variable=keep_audio_value,
        cursor="hand2",
        command=lambda: (
            setattr(modules.globals, "keep_audio", keep_audio_value.get()),
            save_switch_states(),
        ),
    )
    keep_audio_switch.place(relx=0.6, rely=0.6)

    many_faces_value = ctk.BooleanVar(value=modules.globals.many_faces)
    many_faces_switch = ctk.CTkSwitch(
        root,
        text=_("Many faces"),
        variable=many_faces_value,
        cursor="hand2",
        command=lambda: (
            setattr(modules.globals, "many_faces", many_faces_value.get()),
            save_switch_states(),
        ),
    )
    many_faces_switch.place(relx=0.6, rely=0.65)

    color_correction_value = ctk.BooleanVar(value=modules.globals.color_correction)
    color_correction_switch = ctk.CTkSwitch(
        root,
        text=_("Fix Blueish Cam"),
        variable=color_correction_value,
        cursor="hand2",
        command=lambda: (
            setattr(modules.globals, "color_correction", color_correction_value.get()),
            save_switch_states(),
        ),
    )
    color_correction_switch.place(relx=0.6, rely=0.70)

    #    nsfw_value = ctk.BooleanVar(value=modules.globals.nsfw_filter)
    #    nsfw_switch = ctk.CTkSwitch(root, text='NSFW filter', variable=nsfw_value, cursor='hand2', command=lambda: setattr(modules.globals, 'nsfw_filter', nsfw_value.get()))
    #    nsfw_switch.place(relx=0.6, rely=0.7)

    map_faces = ctk.BooleanVar(value=modules.globals.map_faces)
    map_faces_switch = ctk.CTkSwitch(
        root,
        text=_("Map faces"),
        variable=map_faces,
        cursor="hand2",
        command=lambda: (
            setattr(modules.globals, "map_faces", map_faces.get()),
            setattr(modules.globals, "many_faces", False if map_faces.get() else modules.globals.many_faces),
            many_faces_value.set(False) if map_faces.get() else None,
            save_switch_states(),
            close_mapper_window() if not map_faces.get() else None
        ),
    )
    map_faces_switch.place(relx=0.1, rely=0.75)

    show_fps_value = ctk.BooleanVar(value=modules.globals.show_fps)
    show_fps_switch = ctk.CTkSwitch(
        root,
        text=_("Show FPS"),
        variable=show_fps_value,
        cursor="hand2",
        command=lambda: (
            setattr(modules.globals, "show_fps", show_fps_value.get()),
            save_switch_states(),
        ),
    )
    show_fps_switch.place(relx=0.6, rely=0.75)

    global mouth_mask_var
    mouth_mask_var = ctk.BooleanVar(value=modules.globals.mouth_mask)
    mouth_mask_switch = ctk.CTkSwitch(
        root,
        text=_("Mouth Mask"),
        variable=mouth_mask_var,
        cursor="hand2",
        command=lambda: (
            setattr(modules.globals, "mouth_mask", mouth_mask_var.get()),
            save_switch_states(),
        ),
    )
    mouth_mask_switch.place(relx=0.1, rely=0.505)

    global mouth_mask_segments_var, mouth_mask_segments_entry
    mouth_mask_segments_var = ctk.StringVar(
        value=_segments_to_str(modules.globals.mouth_mask_segments)
    )
    mouth_mask_segments_entry = ctk.CTkEntry(
        root,
        textvariable=mouth_mask_segments_var,
        placeholder_text="0:5,10:15",
    )
    mouth_mask_segments_entry.place(relx=0.35, rely=0.55, relwidth=0.25, relheight=0.05)

    show_mouth_mask_box_var = ctk.BooleanVar(value=modules.globals.show_mouth_mask_box)
    show_mouth_mask_box_switch = ctk.CTkSwitch(
        root,
        text=_("Show Mouth Mask Box"),
        variable=show_mouth_mask_box_var,
        cursor="hand2",
        command=lambda: (
            setattr(modules.globals, "show_mouth_mask_box", show_mouth_mask_box_var.get()),
            save_switch_states(),
        ),
    )
    show_mouth_mask_box_switch.place(relx=0.6, rely=0.505)

    # --- Mouth Mask Sliders ---
    # Mask Size slider (0.5x - 2.0x)
    mask_size_label = ctk.CTkLabel(
        root,
        text=f"Mask Size: {modules.globals.mask_size:.2f}x",
    )
    mask_size_label.place(relx=0.1, rely=0.54)

    def on_mask_size_change(val: float):
        # Snap to 0.05 steps for stability
        """
        Snap the mask size to the nearest 0.05 step for stability.

        Args:
            val (float): The new mask size value from the slider.

        """
        snapped = round(float(val) / 0.05) * 0.05
        modules.globals.mask_size = float(snapped)
        mask_size_label.configure(text=f"Mask Size: {modules.globals.mask_size:.2f}x")
        save_switch_states()

    mask_size_slider = ctk.CTkSlider(
        root,
        from_=0.5,
        to=2.0,
        number_of_steps=30,
        command=on_mask_size_change,
        width=160,
    )
    mask_size_slider.set(modules.globals.mask_size)
    mask_size_slider.place(relx=0.28, rely=0.54)

    # Feather Ratio slider (2 - 32)
    feather_label = ctk.CTkLabel(
        root,
        text=f"Feather: {int(modules.globals.mask_feather_ratio)}",
    )
    feather_label.place(relx=0.6, rely=0.54)

    def on_feather_change(val: float):
        """
        Snap the feather ratio to the nearest integer for stability.

        Args:
            val (float): The new feather ratio value from the slider.

        """

        new_val = max(1, int(round(val)))
        modules.globals.mask_feather_ratio = int(new_val)
        feather_label.configure(text=f"Feather: {modules.globals.mask_feather_ratio}")
        save_switch_states()

    feather_slider = ctk.CTkSlider(
        root,
        from_=2,
        to=32,
        number_of_steps=30,
        command=on_feather_change,
        width=160,
    )
    feather_slider.set(float(modules.globals.mask_feather_ratio))
    feather_slider.place(relx=0.78, rely=0.54)

    foreground_protection_var = ctk.BooleanVar(value=modules.globals.foreground_protection)
    foreground_protection_switch = ctk.CTkSwitch(
        root,
        text=_("Foreground Protection"),
        variable=foreground_protection_var,
        cursor="hand2",
        command=lambda: (
            setattr(
                modules.globals,
                "foreground_protection",
                foreground_protection_var.get(),
            ),
            save_switch_states(),
        ),
    )
    foreground_protection_switch.place(relx=0.1, rely=0.50)

    start_button = ctk.CTkButton(
        root, text=_("Start"), cursor="hand2", command=lambda: analyze_target(start, root)
    )
    start_button.place(relx=0.15, rely=0.80, relwidth=0.2, relheight=0.05)

    stop_button = ctk.CTkButton(
        root, text=_("Destroy"), cursor="hand2", command=lambda: destroy()
    )
    stop_button.place(relx=0.4, rely=0.80, relwidth=0.2, relheight=0.05)

    preview_button = ctk.CTkButton(
        root, text=_("Preview"), cursor="hand2", command=lambda: toggle_preview()
    )
    preview_button.place(relx=0.65, rely=0.80, relwidth=0.2, relheight=0.05)

    # Advanced settings popup
    adv_button = ctk.CTkButton(
        root, text=_("Advanced"), cursor="hand2", command=lambda: open_advanced_popup(root)
    )
    adv_button.place(relx=0.40, rely=0.80, relwidth=0.2, relheight=0.05)

    # --- Camera Selection ---
    camera_label = ctk.CTkLabel(root, text=_("Select Camera:"))
    camera_label.place(relx=0.1, rely=0.86, relwidth=0.2, relheight=0.05)

    available_cameras = get_available_cameras()
    camera_indices, camera_names = available_cameras

    if not camera_names or camera_names[0] == "No cameras found":
        camera_variable = ctk.StringVar(value="No cameras found")
        camera_optionmenu = ctk.CTkOptionMenu(
            root,
            variable=camera_variable,
            values=["No cameras found"],
            state="disabled",
        )
    else:
        camera_variable = ctk.StringVar(value=camera_names[0])
        camera_optionmenu = ctk.CTkOptionMenu(
            root, variable=camera_variable, values=camera_names
        )

    camera_optionmenu.place(relx=0.35, rely=0.86, relwidth=0.25, relheight=0.05)

    live_button = ctk.CTkButton(
        root,
        text=_("Live"),
        cursor="hand2",
        command=lambda: webcam_preview(
            root,
            (
                camera_indices[camera_names.index(camera_variable.get())]
                if camera_names and camera_names[0] != "No cameras found"
                else None
            ),
        ),
        state=(
            "normal"
            if camera_names and camera_names[0] != "No cameras found"
            else "disabled"
        ),
    )
    live_button.place(relx=0.65, rely=0.86, relwidth=0.2, relheight=0.05)
    # --- End Camera Selection ---

    status_label = ctk.CTkLabel(root, text=None, justify="center")
    status_label.place(relx=0.1, rely=0.9, relwidth=0.8)

    donate_label = ctk.CTkLabel(
        root, text="Deep Live Cam", justify="center", cursor="hand2"
    )
    donate_label.place(relx=0.1, rely=0.95, relwidth=0.8)
    donate_label.configure(
        text_color=ctk.ThemeManager.theme.get("URL").get("text_color")
    )
    donate_label.bind(
        "<Button>", lambda event: webbrowser.open("https://deeplivecam.net")
    )

    return root

def open_advanced_popup(root: ctk.CTk) -> None:
    """
    Opens the advanced settings popup window.

    This window contains various advanced settings for the program, such as the segmenter backend, preservation toggles, occlusion preservation, smoothing toggles, and other miscellaneous settings.

    The window is designed to be scrollable, allowing the user to access all the settings even if the window is too small to display all of them at once.

    The window is closed by clicking the "Close" button.

    """
    global POPUP_ADV
    if POPUP_ADV and POPUP_ADV.winfo_exists():
        POPUP_ADV.focus()
        return

    POPUP_ADV = ctk.CTkToplevel(root)
    POPUP_ADV.title(_("Advanced Settings"))
    POPUP_ADV.geometry(f"{POPUP_WIDTH}x{POPUP_HEIGHT}")
    POPUP_ADV.focus()

    frame = ctk.CTkScrollableFrame(POPUP_ADV, width=POPUP_SCROLL_WIDTH, height=POPUP_SCROLL_HEIGHT)
    frame.grid(row=0, column=0, padx=10, pady=10, sticky="nsew")

    row = 0

    # Segmenter backend
    seg_label = ctk.CTkLabel(frame, text=_("Segmenter Backend"))
    seg_label.grid(row=row, column=0, padx=10, pady=6, sticky="w")
    seg_var = ctk.StringVar(value=str(modules.globals.segmenter_backend))
    seg_menu = ctk.CTkOptionMenu(frame, variable=seg_var, values=["auto", "mediapipe", "bisenet"],
                                 command=lambda v: (setattr(modules.globals, "segmenter_backend", v), save_switch_states()))
    seg_menu.grid(row=row, column=1, padx=10, pady=6, sticky="ew")
    row += 1

    # Preservation toggles
    teeth_var = ctk.BooleanVar(value=modules.globals.preserve_teeth)
    teeth_switch = ctk.CTkSwitch(frame, text=_("Preserve Teeth"), variable=teeth_var, cursor="hand2",
                                 command=lambda: (setattr(modules.globals, "preserve_teeth", teeth_var.get()), save_switch_states()))
    teeth_switch.grid(row=row, column=0, padx=10, pady=6, sticky="w")
    hair_var = ctk.BooleanVar(value=modules.globals.preserve_hairline)
    hair_switch = ctk.CTkSwitch(frame, text=_("Preserve Hairline"), variable=hair_var, cursor="hand2",
                                command=lambda: (setattr(modules.globals, "preserve_hairline", hair_var.get()), save_switch_states()))
    hair_switch.grid(row=row, column=1, padx=10, pady=6, sticky="w")
    row += 1

    # Occlusion preservation
    occ_var = ctk.BooleanVar(value=modules.globals.occlusion_aware_compositing)
    occ_switch = ctk.CTkSwitch(frame, text=_("Occlusion Preserve"), variable=occ_var, cursor="hand2",
                               command=lambda: (setattr(modules.globals, "occlusion_aware_compositing", occ_var.get()), save_switch_states()))
    occ_switch.grid(row=row, column=0, padx=10, pady=6, sticky="w")

    occ_label = ctk.CTkLabel(frame, text=f"Occlusion Sensitivity: {modules.globals.occlusion_sensitivity:.2f}")
    occ_label.grid(row=row, column=1, padx=10, pady=6, sticky="w")
    def on_occ_change(val: float):
        modules.globals.occlusion_sensitivity = float(round(val, 2))
        occ_label.configure(text=f"Occlusion Sensitivity: {modules.globals.occlusion_sensitivity:.2f}")
        save_switch_states()
    occ_slider = ctk.CTkSlider(frame, from_=0.0, to=1.0, number_of_steps=100, command=on_occ_change, width=200)
    occ_slider.set(float(modules.globals.occlusion_sensitivity))
    occ_slider.grid(row=row+1, column=1, padx=10, pady=6, sticky="ew")
    row += 2

    # Smoothing toggles
    smoothing_var = ctk.BooleanVar(value=modules.globals.smoothing_enabled)
    smoothing_switch = ctk.CTkSwitch(frame, text=_("Enable Smoothing"), variable=smoothing_var, cursor="hand2",
                                     command=lambda: (setattr(modules.globals, "smoothing_enabled", smoothing_var.get()), save_switch_states()))
    smoothing_switch.grid(row=row, column=0, padx=10, pady=6, sticky="w")
    stream_only_var = ctk.BooleanVar(value=modules.globals.smoothing_stream_only)
    stream_only_switch = ctk.CTkSwitch(frame, text=_("Smoothing Stream Only"), variable=stream_only_var, cursor="hand2",
                                       command=lambda: (setattr(modules.globals, "smoothing_stream_only", stream_only_var.get()), save_switch_states()))
    stream_only_switch.grid(row=row, column=1, padx=10, pady=6, sticky="w")
    row += 1

    use_fps_var = ctk.BooleanVar(value=modules.globals.smoothing_use_fps)
    use_fps_switch = ctk.CTkSwitch(frame, text=_("Use Fixed FPS for Smoothing"), variable=use_fps_var, cursor="hand2",
                                   command=lambda: (setattr(modules.globals, "smoothing_use_fps", use_fps_var.get()), save_switch_states()))
    use_fps_switch.grid(row=row, column=0, padx=10, pady=6, sticky="w")
    row += 1

    # Smoothing sliders
    # FPS
    fps_label = ctk.CTkLabel(frame, text=f"FPS: {modules.globals.smoothing_fps:.0f}")
    fps_label.grid(row=row, column=0, padx=10, pady=6, sticky="w")
    def on_fps_change(val: float):
        modules.globals.smoothing_fps = float(round(val))
        fps_label.configure(text=f"FPS: {modules.globals.smoothing_fps:.0f}")
        save_switch_states()
    fps_slider = ctk.CTkSlider(frame, from_=10, to=120, number_of_steps=110, command=on_fps_change, width=200)
    fps_slider.set(float(modules.globals.smoothing_fps))
    fps_slider.grid(row=row, column=1, padx=10, pady=6, sticky="ew")
    row += 1

    # Min cutoff
    mc_label = ctk.CTkLabel(frame, text=f"Min Cutoff: {modules.globals.smoothing_min_cutoff:.2f}")
    mc_label.grid(row=row, column=0, padx=10, pady=6, sticky="w")
    def on_mc_change(val: float):
        modules.globals.smoothing_min_cutoff = float(round(val, 2))
        mc_label.configure(text=f"Min Cutoff: {modules.globals.smoothing_min_cutoff:.2f}")
        save_switch_states()
    mc_slider = ctk.CTkSlider(frame, from_=0.1, to=5.0, number_of_steps=98, command=on_mc_change, width=200)
    mc_slider.set(float(modules.globals.smoothing_min_cutoff))
    mc_slider.grid(row=row, column=1, padx=10, pady=6, sticky="ew")
    row += 1

    # Beta
    beta_label = ctk.CTkLabel(frame, text=f"Beta: {modules.globals.smoothing_beta:.2f}")
    beta_label.grid(row=row, column=0, padx=10, pady=6, sticky="w")
    def on_beta_change(val: float):
        modules.globals.smoothing_beta = float(round(val, 2))
        beta_label.configure(text=f"Beta: {modules.globals.smoothing_beta:.2f}")
        save_switch_states()
    beta_slider = ctk.CTkSlider(frame, from_=0.0, to=2.0, number_of_steps=200, command=on_beta_change, width=200)
    beta_slider.set(float(modules.globals.smoothing_beta))
    beta_slider.grid(row=row, column=1, padx=10, pady=6, sticky="ew")
    row += 1

    # dCutoff
    dc_label = ctk.CTkLabel(frame, text=f"dCutoff: {modules.globals.smoothing_dcutoff:.2f}")
    dc_label.grid(row=row, column=0, padx=10, pady=6, sticky="w")
    def on_dc_change(val: float):
        modules.globals.smoothing_dcutoff = float(round(val, 2))
        dc_label.configure(text=f"dCutoff: {modules.globals.smoothing_dcutoff:.2f}")
        save_switch_states()
    dc_slider = ctk.CTkSlider(frame, from_=0.1, to=5.0, number_of_steps=98, command=on_dc_change, width=200)
    dc_slider.set(float(modules.globals.smoothing_dcutoff))
    dc_slider.grid(row=row, column=1, padx=10, pady=6, sticky="ew")
    row += 1

    close_button = ctk.CTkButton(POPUP_ADV, text=_("Close"), command=lambda: POPUP_ADV.destroy())
    close_button.grid(row=1, column=0, padx=10, pady=10)

def close_mapper_window():
    global POPUP, POPUP_LIVE
    if POPUP and POPUP.winfo_exists():
        POPUP.destroy()
        POPUP = None
    if POPUP_LIVE and POPUP_LIVE.winfo_exists():
        POPUP_LIVE.destroy()
        POPUP_LIVE = None


def analyze_target(start: Callable[[], None], root: ctk.CTk):
    """
    Analyze the target and prepare the source-target map for face swapping.

    If the target is an image, get the unique faces from the target image.
    If the target is a video, get the unique faces from the target video.

    If there are faces in the target, create a pop-up to select source faces.
    If there are no faces in the target, update the status to "No faces found in target".

    :param start: Callable to start the face swapping
    :param root: The root widget of the main window
    """
    if POPUP != None and POPUP.winfo_exists():
        update_status("Please complete pop-up or close it.")
        return

    if modules.globals.map_faces:
        modules.globals.source_target_map = []

        if is_image(modules.globals.target_path):
            update_status("Getting unique faces")
            get_unique_faces_from_target_image()
        elif is_video(modules.globals.target_path):
            update_status("Getting unique faces")
            get_unique_faces_from_target_video()

        if len(modules.globals.source_target_map) > 0:
            create_source_target_popup(start, root, modules.globals.source_target_map)
        else:
            update_status("No faces found in target")
    else:
        select_output_path(start)


def create_source_target_popup(
        start: Callable[[], None], root: ctk.CTk, map: list
) -> None:
    """
    Create a pop-up to select source faces for face swapping.

    This function creates a pop-up window with the source-target map
    and buttons to select source faces. If the user selects a source
    face for each target face, the pop-up will close and the
    select_output_path function will be called to select the output path.

    :param start: Callable to start the face swapping
    :param root: The root widget of the main window
    :param map: The source-target map to display in the pop-up
    """
    global POPUP, popup_status_label

    POPUP = ctk.CTkToplevel(root)
    POPUP.title(_("Source x Target Mapper"))
    POPUP.geometry(f"{POPUP_WIDTH}x{POPUP_HEIGHT}")
    POPUP.focus()

    def on_submit_click(start):
        if has_valid_map():
            POPUP.destroy()
            select_output_path(start)
        else:
            update_pop_status("At least 1 source with target is required!")

    scrollable_frame = ctk.CTkScrollableFrame(
        POPUP, width=POPUP_SCROLL_WIDTH, height=POPUP_SCROLL_HEIGHT
    )
    scrollable_frame.grid(row=0, column=0, padx=0, pady=0, sticky="nsew")

    def on_button_click(map, button_num):
        """
        Updates the source-target map when a source face button is clicked.

        :param map: The source-target map to update
        :param button_num: The id of the button that was clicked
        :return: The updated source-target map
        """
        map = update_popup_source(scrollable_frame, map, button_num)

    for item in map:
        id = item["id"]

        button = ctk.CTkButton(
            scrollable_frame,
            text=_("Select source image"),
            command=lambda id=id: on_button_click(map, id),
            width=DEFAULT_BUTTON_WIDTH,
            height=DEFAULT_BUTTON_HEIGHT,
        )
        button.grid(row=id, column=0, padx=50, pady=10)

        x_label = ctk.CTkLabel(
            scrollable_frame,
            text=f"X",
            width=MAPPER_PREVIEW_MAX_WIDTH,
            height=MAPPER_PREVIEW_MAX_HEIGHT,
        )
        x_label.grid(row=id, column=2, padx=10, pady=10)

        image = Image.fromarray(cv2.cvtColor(item["target"]["cv2"], cv2.COLOR_BGR2RGB))
        image = image.resize(
            (MAPPER_PREVIEW_MAX_WIDTH, MAPPER_PREVIEW_MAX_HEIGHT), Image.LANCZOS
        )
        tk_image = ctk.CTkImage(image, size=image.size)

        target_image = ctk.CTkLabel(
            scrollable_frame,
            text=f"T-{id}",
            width=MAPPER_PREVIEW_MAX_WIDTH,
            height=MAPPER_PREVIEW_MAX_HEIGHT,
        )
        target_image.grid(row=id, column=3, padx=10, pady=10)
        target_image.configure(image=tk_image)

    popup_status_label = ctk.CTkLabel(POPUP, text=None, justify="center")
    popup_status_label.grid(row=1, column=0, pady=15)

    close_button = ctk.CTkButton(
        POPUP, text=_("Submit"), command=lambda: on_submit_click(start)
    )
    close_button.grid(row=2, column=0, pady=10)


def update_popup_source(
        scrollable_frame: ctk.CTkScrollableFrame, map: list, button_num: int
) -> list:
    """
    Updates the source image and face in the source-target map for the given button number.

    Args:
        scrollable_frame (ctk.CTkScrollableFrame): The frame to display the source image.
        map (list): The source-target map.
        button_num (int): The button number to update.

    Returns:
        list: The updated source-target map.
    """
    global source_label_dict

    source_path = ctk.filedialog.askopenfilename(
        title=_("select a source image"),
        initialdir=RECENT_DIRECTORY_SOURCE,
        filetypes=[img_ft],
    )

    if "source" in map[button_num]:
        map[button_num].pop("source")
        source_label_dict[button_num].destroy()
        del source_label_dict[button_num]

    if source_path == "":
        return map
    else:
        cv2_img = cv2.imread(source_path)
        face = get_one_face(cv2_img)

        if face:
            x_min, y_min, x_max, y_max = face["bbox"]

            map[button_num]["source"] = {
                "cv2": cv2_img[int(y_min): int(y_max), int(x_min): int(x_max)],
                "face": face,
            }

            image = Image.fromarray(
                cv2.cvtColor(map[button_num]["source"]["cv2"], cv2.COLOR_BGR2RGB)
            )
            image = image.resize(
                (MAPPER_PREVIEW_MAX_WIDTH, MAPPER_PREVIEW_MAX_HEIGHT), Image.LANCZOS
            )
            tk_image = ctk.CTkImage(image, size=image.size)

            source_image = ctk.CTkLabel(
                scrollable_frame,
                text=f"S-{button_num}",
                width=MAPPER_PREVIEW_MAX_WIDTH,
                height=MAPPER_PREVIEW_MAX_HEIGHT,
            )
            source_image.grid(row=button_num, column=1, padx=10, pady=10)
            source_image.configure(image=tk_image)
            source_label_dict[button_num] = source_image
        else:
            update_pop_status("Face could not be detected in last upload!")
        return map


def create_preview(parent: ctk.CTkToplevel) -> ctk.CTkToplevel:
    global preview_label, preview_slider

    preview = ctk.CTkToplevel(parent)
    preview.withdraw()
    preview.title(_("Preview"))
    preview.configure()
    preview.protocol("WM_DELETE_WINDOW", lambda: toggle_preview())
    preview.resizable(width=True, height=True)

    preview_label = ctk.CTkLabel(preview, text=None)
    preview_label.pack(fill="both", expand=True)

    preview_slider = ctk.CTkSlider(
        preview, from_=0, to=0, command=lambda frame_value: update_preview(frame_value)
    )

    return preview


def update_status(text: str) -> None:
    status_label.configure(text=_(text))
    ROOT.update()


def update_pop_status(text: str) -> None:
    popup_status_label.configure(text=_(text))


def update_pop_live_status(text: str) -> None:
    popup_status_label_live.configure(text=_(text))


def update_tumbler(var: str, value: bool) -> None:
    """
    Update the fp_ui dictionary with the given variable and value, and save the state.
    If a live preview is currently running, update the frame processors accordingly.
    """

    modules.globals.fp_ui[var] = value
    save_switch_states()
    # If we're currently in a live preview, update the frame processors
    if PREVIEW.state() == "normal":
        global frame_processors
        frame_processors = get_frame_processors_modules(
            modules.globals.frame_processors
        )


def select_source_path() -> None:
    """
    Opens a file dialog to select an image as the source path.

    If an image is selected, it will be rendered in the source label and the RECENT_DIRECTORY_SOURCE variable will be updated to the directory of the selected image.

    If no image is selected, the source path will be set to None and the source label will be cleared.

    :return: None
    """
    global RECENT_DIRECTORY_SOURCE, img_ft, vid_ft

    PREVIEW.withdraw()
    source_path = ctk.filedialog.askopenfilename(
        title=_("select a source image"),
        initialdir=RECENT_DIRECTORY_SOURCE,
        filetypes=[img_ft],
    )
    if is_image(source_path):
        modules.globals.source_path = source_path
        RECENT_DIRECTORY_SOURCE = os.path.dirname(modules.globals.source_path)
        image = render_image_preview(modules.globals.source_path, (200, 200))
        source_label.configure(image=image)
    else:
        modules.globals.source_path = None
        source_label.configure(image=None)


def toggle_open_mouth_source(var) -> None:
    global RECENT_DIRECTORY_OPEN_MOUTH, img_ft

    if var.get():
        PREVIEW.withdraw()
        path = ctk.filedialog.askopenfilename(
            title=_("select an open mouth source image"),
            initialdir=RECENT_DIRECTORY_OPEN_MOUTH or RECENT_DIRECTORY_SOURCE,
            filetypes=[img_ft],
        )
        if is_image(path):
            modules.globals.open_mouth_source_path = path
            RECENT_DIRECTORY_OPEN_MOUTH = os.path.dirname(path)
            image = render_image_preview(path, (200, 200))
            open_mouth_label.configure(image=image)
        else:
            modules.globals.open_mouth_source_path = None
            var.set(False)
            open_mouth_label.configure(image=None)
    else:
        modules.globals.open_mouth_source_path = None
        open_mouth_label.configure(image=None)


def swap_faces_paths() -> None:
    """
    Swaps the paths for the source and target images.

    Swaps the paths stored in modules.globals.source_path and modules.globals.target_path.
    Updates the RECENT_DIRECTORY_SOURCE and RECENT_DIRECTORY_TARGET variables to the new directories.
    Hides the preview window and updates the source and target image previews to reflect the new paths.
    """
    global RECENT_DIRECTORY_SOURCE, RECENT_DIRECTORY_TARGET

    source_path = modules.globals.source_path
    target_path = modules.globals.target_path

    if not is_image(source_path) or not is_image(target_path):
        return

    modules.globals.source_path = target_path
    modules.globals.target_path = source_path

    RECENT_DIRECTORY_SOURCE = os.path.dirname(modules.globals.source_path)
    RECENT_DIRECTORY_TARGET = os.path.dirname(modules.globals.target_path)

    PREVIEW.withdraw()

    source_image = render_image_preview(modules.globals.source_path, (200, 200))
    source_label.configure(image=source_image)

    target_image = render_image_preview(modules.globals.target_path, (200, 200))
    target_label.configure(image=target_image)


def select_target_path() -> None:
    """
    Prompts the user to select a target image or video.

    This function opens a file dialog to select a target image or video. If the selected file is an image, it is displayed
    in the target image preview with a maximum size of 200x200. If the selected file is a video, the first frame of the video
    is displayed in the target image preview with a maximum size of 200x200.

    If the user cancels the file dialog, the target path is set to None and the target image preview is cleared.
    """

    global RECENT_DIRECTORY_TARGET, img_ft, vid_ft

    PREVIEW.withdraw()
    target_path = ctk.filedialog.askopenfilename(
        title=_("select a target image or video"),
        initialdir=RECENT_DIRECTORY_TARGET,
        filetypes=[img_ft, vid_ft],
    )
    if is_image(target_path):
        modules.globals.target_path = target_path
        RECENT_DIRECTORY_TARGET = os.path.dirname(modules.globals.target_path)
        image = render_image_preview(modules.globals.target_path, (200, 200))
        target_label.configure(image=image)
    elif is_video(target_path):
        modules.globals.target_path = target_path
        RECENT_DIRECTORY_TARGET = os.path.dirname(modules.globals.target_path)
        video_frame = render_video_preview(target_path, (200, 200))
        target_label.configure(image=video_frame)
    else:
        modules.globals.target_path = None
        target_label.configure(image=None)


def select_output_path(start: Callable[[], None]) -> None:
    global RECENT_DIRECTORY_OUTPUT, img_ft, vid_ft

    if is_image(modules.globals.target_path):
        output_path = ctk.filedialog.asksaveasfilename(
            title=_("save image output file"),
            filetypes=[img_ft],
            defaultextension=".png",
            initialfile="output.png",
            initialdir=RECENT_DIRECTORY_OUTPUT,
        )
    elif is_video(modules.globals.target_path):
        output_path = ctk.filedialog.asksaveasfilename(
            title=_("save video output file"),
            filetypes=[vid_ft],
            defaultextension=".mp4",
            initialfile="output.mp4",
            initialdir=RECENT_DIRECTORY_OUTPUT,
        )
    else:
        output_path = None
    if output_path:
        modules.globals.output_path = output_path
        RECENT_DIRECTORY_OUTPUT = os.path.dirname(modules.globals.output_path)
        start()


def check_and_ignore_nsfw(target, destroy: Callable = None) -> bool:

    """
    Check if the target is NSFW content and ignore the processing if it is.

    Args:
        target (str or ndarray): The target image/video file path or frame object
        destroy (Callable, optional): The function to destroy the window frame. Defaults to None.

    Returns:
        bool: True if the target is NSFW, False otherwise
    """
    from numpy import ndarray
    from modules.predicter import predict_image, predict_video, predict_frame

    if type(target) is str:  # image/video file path
        check_nsfw = predict_image if has_image_extension(target) else predict_video
    elif type(target) is ndarray:  # frame object
        check_nsfw = predict_frame
    if check_nsfw and check_nsfw(target):
        if destroy:
            destroy(
                to_quit=False
            )  # Do not need to destroy the window frame if the target is NSFW
        update_status("Processing ignored!")
        return True
    else:
        return False


def fit_image_to_size(image, width: int, height: int):
    """
    Resizes an image to fit within the given dimensions while maintaining its aspect ratio.

    Args:
        image: The image to resize.
        width: The desired width of the resized image. If None or <= 0, the original width is used.
        height: The desired height of the resized image. If None or <= 0, the original height is used.

    Returns:
        The resized image.
    """
    if width is None or height is None or width <= 0 or height <= 0:
        return image
    h, w, _ = image.shape
    ratio_h = 0.0
    ratio_w = 0.0
    ratio_w = width / w
    ratio_h = height / h
    # Use the smaller ratio to ensure the image fits within the given dimensions
    ratio = min(ratio_w, ratio_h)

    # Compute new dimensions, ensuring they're at least 1 pixel
    new_width = max(1, int(ratio * w))
    new_height = max(1, int(ratio * h))
    new_size = (new_width, new_height)

    return cv2.resize(image, dsize=new_size)


def render_image_preview(image_path: str, size: Tuple[int, int]) -> ctk.CTkImage:
    image = Image.open(image_path)
    if size:
        image = ImageOps.fit(image, size, Image.LANCZOS)
    return ctk.CTkImage(image, size=image.size)


def render_video_preview(
        video_path: str, size: Tuple[int, int], frame_number: int = 0
) -> ctk.CTkImage:
    """
    Renders a preview image from the given video at the specified frame number.

    Args:
        video_path: The path to the video file.
        size: The desired size of the preview image.
        frame_number: The frame number to render. Defaults to 0.

    Returns:
        A ctk.CTkImage of the preview image.
    """

    capture = cv2.VideoCapture(video_path)
    if frame_number:
        capture.set(cv2.CAP_PROP_POS_FRAMES, frame_number)
    has_frame, frame = capture.read()
    if has_frame:
        image = Image.fromarray(cv2.cvtColor(frame, cv2.COLOR_BGR2RGB))
        if size:
            image = ImageOps.fit(image, size, Image.LANCZOS)
        return ctk.CTkImage(image, size=image.size)
    capture.release()
    cv2.destroyAllWindows()


def toggle_preview() -> None:
    if PREVIEW.state() == "normal":
        PREVIEW.withdraw()
    elif modules.globals.source_path and modules.globals.target_path:
        if mouth_mask_segments_var is not None:
            modules.globals.mouth_mask_segments = _parse_segments(
                mouth_mask_segments_var.get()
            )
        init_preview()
        update_preview()


def init_preview() -> None:
    if is_image(modules.globals.target_path):
        preview_slider.pack_forget()
    if is_video(modules.globals.target_path):
        video_frame_total = get_video_frame_total(modules.globals.target_path)
        preview_slider.configure(to=video_frame_total)
        preview_slider.pack(fill="x")
        preview_slider.set(0)


def update_preview(frame_number: int = 0) -> None:
    """
    Update the preview image based on the current frame number.

    Args:
        frame_number: The frame number to render. Defaults to 0.

    Returns:
        None
    """
    if modules.globals.source_path and modules.globals.target_path:
        update_status("Processing...")
        temp_frame = get_video_frame(modules.globals.target_path, frame_number)
        modules.globals.current_frame_idx = frame_number
        if modules.globals.mouth_mask_segments and mouth_mask_var is not None:
            fps = modules.globals.fps or 30.0
            current_time = frame_number / fps
            apply_mouth = any(
                start <= current_time <= end
                for start, end in modules.globals.mouth_mask_segments
            )
            modules.globals.mouth_mask = apply_mouth
            mouth_mask_var.set(apply_mouth)
        if modules.globals.nsfw_filter and check_and_ignore_nsfw(temp_frame):
            return

        for frame_processor in get_frame_processors_modules(
                modules.globals.frame_processors
        ):
            temp_frame = frame_processor.process_frame(
                get_one_face(cv2.imread(modules.globals.source_path)), temp_frame
            )

        image = Image.fromarray(cv2.cvtColor(temp_frame, cv2.COLOR_BGR2RGB))
        image = ImageOps.contain(
            image, (PREVIEW_MAX_WIDTH, PREVIEW_MAX_HEIGHT), Image.LANCZOS
        )
        image = ctk.CTkImage(image, size=image.size)
        preview_label.configure(image=image)
        update_status("Processing succeed!")
        PREVIEW.deiconify()


def webcam_preview(root: ctk.CTk, camera_index: int):
    global POPUP_LIVE

    if POPUP_LIVE and POPUP_LIVE.winfo_exists():
        update_status("Source x Target Mapper is already open.")
        POPUP_LIVE.focus()
        return

    if not modules.globals.map_faces:
        if modules.globals.source_path is None:
            update_status("Please select a source image first")
            return
        create_webcam_preview(camera_index)
    else:
        modules.globals.source_target_map = []
        create_source_target_popup_for_webcam(
            root, modules.globals.source_target_map, camera_index
        )



def get_available_cameras():
    """Returns a list of available camera names and indices."""
    if platform.system() == "Windows":
        try:
            graph = FilterGraph()
            devices = graph.get_input_devices()

            # Create list of indices and names
            camera_indices = list(range(len(devices)))
            camera_names = devices

            # If no cameras found through DirectShow, try OpenCV fallback
            if not camera_names:
                # Try to open camera with index -1 and 0
                test_indices = [-1, 0]
                working_cameras = []

                for idx in test_indices:
                    cap = cv2.VideoCapture(idx)
                    if cap.isOpened():
                        working_cameras.append(f"Camera {idx}")
                        cap.release()

                if working_cameras:
                    return test_indices[: len(working_cameras)], working_cameras

            # If still no cameras found, return empty lists
            if not camera_names:
                return [], ["No cameras found"]

            return camera_indices, camera_names

        except Exception as e:
            print(f"Error detecting cameras: {str(e)}")
            return [], ["No cameras found"]
    else:
        # Unix-like systems (Linux/Mac) camera detection
        camera_indices = []
        camera_names = []

        if platform.system() == "Darwin":  # macOS specific handling
            # Try to open the default FaceTime camera first
            cap = cv2.VideoCapture(0)
            if cap.isOpened():
                camera_indices.append(0)
                camera_names.append("FaceTime Camera")
                cap.release()

            # On macOS, additional cameras typically use indices 1 and 2
            for i in [1, 2]:
                cap = cv2.VideoCapture(i)
                if cap.isOpened():
                    camera_indices.append(i)
                    camera_names.append(f"Camera {i}")
                    cap.release()
        else:
            # Linux camera detection - test first 10 indices
            for i in range(10):
                cap = cv2.VideoCapture(i)
                if cap.isOpened():
                    camera_indices.append(i)
                    camera_names.append(f"Camera {i}")
                    cap.release()

        if not camera_names:
            return [], ["No cameras found"]

        return camera_indices, camera_names


def create_webcam_preview(camera_index: int):
    global preview_label, PREVIEW

    cap = VideoCapturer(camera_index)
    if not cap.start(PREVIEW_DEFAULT_WIDTH, PREVIEW_DEFAULT_HEIGHT, 60):
        update_status("Failed to start camera")
        return

    preview_label.configure(width=PREVIEW_DEFAULT_WIDTH, height=PREVIEW_DEFAULT_HEIGHT)
    PREVIEW.deiconify()

    frame_processors = get_frame_processors_modules(modules.globals.frame_processors)
    source_image = None
    prev_time = time.time()
    fps_update_interval = 0.5
    frame_count = 0
    fps = 0
    frame_idx = 0

    while True:
        ret, frame = cap.read()
        if not ret:
            break

        temp_frame = frame.copy()

        if modules.globals.live_mirror:
            temp_frame = cv2.flip(temp_frame, 1)

        if modules.globals.live_resizable:
            temp_frame = fit_image_to_size(
                temp_frame, PREVIEW.winfo_width(), PREVIEW.winfo_height()
            )

        else:
            temp_frame = fit_image_to_size(
                temp_frame, PREVIEW.winfo_width(), PREVIEW.winfo_height()
            )

        modules.globals.current_frame_idx = frame_idx
        if modules.globals.mouth_mask_segments and mouth_mask_var is not None:
            fps_val = modules.globals.fps or 30.0
            current_time = frame_idx / fps_val
            apply_mouth = any(
                start <= current_time <= end
                for start, end in modules.globals.mouth_mask_segments
            )
            modules.globals.mouth_mask = apply_mouth
            mouth_mask_var.set(apply_mouth)
        frame_idx += 1

        if not modules.globals.map_faces:
            if source_image is None and modules.globals.source_path:
                source_image = get_one_face(cv2.imread(modules.globals.source_path))

            for frame_processor in frame_processors:
                if frame_processor.NAME == "DLC.FACE-ENHANCER":
                    if modules.globals.fp_ui["face_enhancer"]:
                        temp_frame = frame_processor.process_frame(None, temp_frame)
                else:
                    temp_frame = frame_processor.process_frame(source_image, temp_frame)
        else:
            modules.globals.target_path = None
            for frame_processor in frame_processors:
                if frame_processor.NAME == "DLC.FACE-ENHANCER":
                    if modules.globals.fp_ui["face_enhancer"]:
                        temp_frame = frame_processor.process_frame_v2(temp_frame)
                else:
                    temp_frame = frame_processor.process_frame_v2(temp_frame)

        # Calculate and display FPS
        current_time = time.time()
        frame_count += 1
        if current_time - prev_time >= fps_update_interval:
            fps = frame_count / (current_time - prev_time)
            frame_count = 0
            prev_time = current_time

        if modules.globals.show_fps:
            cv2.putText(
                temp_frame,
                f"FPS: {fps:.1f}",
                (10, 30),
                cv2.FONT_HERSHEY_SIMPLEX,
                1,
                (0, 255, 0),
                2,
            )

        image = cv2.cvtColor(temp_frame, cv2.COLOR_BGR2RGB)
        image = Image.fromarray(image)
        image = ImageOps.contain(
            image, (temp_frame.shape[1], temp_frame.shape[0]), Image.LANCZOS
        )
        image = ctk.CTkImage(image, size=image.size)
        preview_label.configure(image=image)
        ROOT.update()

        if PREVIEW.state() == "withdrawn":
            break

    cap.release()
    PREVIEW.withdraw()


def create_source_target_popup_for_webcam(
        root: ctk.CTk, map: list, camera_index: int
) -> None:
    global POPUP_LIVE, popup_status_label_live

    POPUP_LIVE = ctk.CTkToplevel(root)
    POPUP_LIVE.title(_("Source x Target Mapper"))
    POPUP_LIVE.geometry(f"{POPUP_LIVE_WIDTH}x{POPUP_LIVE_HEIGHT}")
    POPUP_LIVE.focus()

    def on_submit_click():
        if has_valid_map():
            simplify_maps()
            update_pop_live_status("Mappings successfully submitted!")
            create_webcam_preview(camera_index)  # Open the preview window
        else:
            update_pop_live_status("At least 1 source with target is required!")

    def on_add_click():
        add_blank_map()
        refresh_data(map)
        update_pop_live_status("Please provide mapping!")

    def on_clear_click():
        clear_source_target_images(map)
        refresh_data(map)
        update_pop_live_status("All mappings cleared!")

    popup_status_label_live = ctk.CTkLabel(POPUP_LIVE, text=None, justify="center")
    popup_status_label_live.grid(row=1, column=0, pady=15)

    add_button = ctk.CTkButton(POPUP_LIVE, text=_("Add"), command=lambda: on_add_click())
    add_button.place(relx=0.1, rely=0.92, relwidth=0.2, relheight=0.05)

    clear_button = ctk.CTkButton(POPUP_LIVE, text=_("Clear"), command=lambda: on_clear_click())
    clear_button.place(relx=0.4, rely=0.92, relwidth=0.2, relheight=0.05)

    close_button = ctk.CTkButton(
        POPUP_LIVE, text=_("Submit"), command=lambda: on_submit_click()
    )
    close_button.place(relx=0.7, rely=0.92, relwidth=0.2, relheight=0.05)



def clear_source_target_images(map: list):


    """
    Clears the source-target map by deleting the "source" and "target" keys in each item, and then destroys and deletes the corresponding labels in the source_label_dict_live and target_label_dict_live dictionaries.

    This function is used to reset the state of the source-target map and the live preview labels when the user clears the map or submits it.
    """
    global source_label_dict_live, target_label_dict_live

    for item in map:
        if "source" in item:
            del item["source"]
        if "target" in item:
            del item["target"]

    for button_num in list(source_label_dict_live.keys()):
        source_label_dict_live[button_num].destroy()
        del source_label_dict_live[button_num]

    for button_num in list(target_label_dict_live.keys()):
        target_label_dict_live[button_num].destroy()
        del target_label_dict_live[button_num]


def refresh_data(map: list):
    """
    Refreshes the live preview window by destroying and re-creating all the labels and buttons based on the current state of the map.

    This function is used to update the live preview window when the user adds, removes, or edits mappings in the source-target map.

    Parameters:
    map (list): A list of dictionaries containing the source-target map. Each item in the list represents a single mapping, and contains the keys "id", "source", and "target". The "source" and "target" keys contain dictionaries with the keys "cv2" and "path", which contain the OpenCV image and the path to the image file, respectively.

    Returns:
    None
    """
    global POPUP_LIVE

    scrollable_frame = ctk.CTkScrollableFrame(
        POPUP_LIVE, width=POPUP_LIVE_SCROLL_WIDTH, height=POPUP_LIVE_SCROLL_HEIGHT
    )
    scrollable_frame.grid(row=0, column=0, padx=0, pady=0, sticky="nsew")

    def on_sbutton_click(map, button_num):
        map = update_webcam_source(scrollable_frame, map, button_num)

    def on_tbutton_click(map, button_num):
        map = update_webcam_target(scrollable_frame, map, button_num)

    for item in map:
        id = item["id"]

        button = ctk.CTkButton(
            scrollable_frame,
            text=_("Select source image"),
            command=lambda id=id: on_sbutton_click(map, id),
            width=DEFAULT_BUTTON_WIDTH,
            height=DEFAULT_BUTTON_HEIGHT,
        )
        button.grid(row=id, column=0, padx=30, pady=10)

        x_label = ctk.CTkLabel(
            scrollable_frame,
            text=f"X",
            width=MAPPER_PREVIEW_MAX_WIDTH,
            height=MAPPER_PREVIEW_MAX_HEIGHT,
        )
        x_label.grid(row=id, column=2, padx=10, pady=10)

        button = ctk.CTkButton(
            scrollable_frame,
            text=_("Select target image"),
            command=lambda id=id: on_tbutton_click(map, id),
            width=DEFAULT_BUTTON_WIDTH,
            height=DEFAULT_BUTTON_HEIGHT,
        )
        button.grid(row=id, column=3, padx=20, pady=10)

        if "source" in item:
            image = Image.fromarray(
                cv2.cvtColor(item["source"]["cv2"], cv2.COLOR_BGR2RGB)
            )
            image = image.resize(
                (MAPPER_PREVIEW_MAX_WIDTH, MAPPER_PREVIEW_MAX_HEIGHT), Image.LANCZOS
            )
            tk_image = ctk.CTkImage(image, size=image.size)

            source_image = ctk.CTkLabel(
                scrollable_frame,
                text=f"S-{id}",
                width=MAPPER_PREVIEW_MAX_WIDTH,
                height=MAPPER_PREVIEW_MAX_HEIGHT,
            )
            source_image.grid(row=id, column=1, padx=10, pady=10)
            source_image.configure(image=tk_image)

        if "target" in item:
            image = Image.fromarray(
                cv2.cvtColor(item["target"]["cv2"], cv2.COLOR_BGR2RGB)
            )
            image = image.resize(
                (MAPPER_PREVIEW_MAX_WIDTH, MAPPER_PREVIEW_MAX_HEIGHT), Image.LANCZOS
            )
            tk_image = ctk.CTkImage(image, size=image.size)

            target_image = ctk.CTkLabel(
                scrollable_frame,
                text=f"T-{id}",
                width=MAPPER_PREVIEW_MAX_WIDTH,
                height=MAPPER_PREVIEW_MAX_HEIGHT,
            )
            target_image.grid(row=id, column=4, padx=20, pady=10)
            target_image.configure(image=tk_image)


def update_webcam_source(
        scrollable_frame: ctk.CTkScrollableFrame, map: list, button_num: int
) -> list:
    global source_label_dict_live

    source_path = ctk.filedialog.askopenfilename(
        title=_("select a source image"),
        initialdir=RECENT_DIRECTORY_SOURCE,
        filetypes=[img_ft],
    )

    if "source" in map[button_num]:
        map[button_num].pop("source")
        source_label_dict_live[button_num].destroy()
        del source_label_dict_live[button_num]

    if source_path == "":
        return map
    else:
        cv2_img = cv2.imread(source_path)
        face = get_one_face(cv2_img)

        if face:
            x_min, y_min, x_max, y_max = face["bbox"]

            map[button_num]["source"] = {
                "cv2": cv2_img[int(y_min): int(y_max), int(x_min): int(x_max)],
                "face": face,
            }

            image = Image.fromarray(
                cv2.cvtColor(map[button_num]["source"]["cv2"], cv2.COLOR_BGR2RGB)
            )
            image = image.resize(
                (MAPPER_PREVIEW_MAX_WIDTH, MAPPER_PREVIEW_MAX_HEIGHT), Image.LANCZOS
            )
            tk_image = ctk.CTkImage(image, size=image.size)

            source_image = ctk.CTkLabel(
                scrollable_frame,
                text=f"S-{button_num}",
                width=MAPPER_PREVIEW_MAX_WIDTH,
                height=MAPPER_PREVIEW_MAX_HEIGHT,
            )
            source_image.grid(row=button_num, column=1, padx=10, pady=10)
            source_image.configure(image=tk_image)
            source_label_dict_live[button_num] = source_image
        else:
            update_pop_live_status("Face could not be detected in last upload!")
        return map


def update_webcam_target(
        scrollable_frame: ctk.CTkScrollableFrame, map: list, button_num: int
) -> list:
    global target_label_dict_live

    target_path = ctk.filedialog.askopenfilename(
        title=_("select a target image"),
        initialdir=RECENT_DIRECTORY_SOURCE,
        filetypes=[img_ft],
    )

    if "target" in map[button_num]:
        map[button_num].pop("target")
        target_label_dict_live[button_num].destroy()
        del target_label_dict_live[button_num]

    if target_path == "":
        return map
    else:
        cv2_img = cv2.imread(target_path)
        face = get_one_face(cv2_img)

        if face:
            x_min, y_min, x_max, y_max = face["bbox"]

            map[button_num]["target"] = {
                "cv2": cv2_img[int(y_min): int(y_max), int(x_min): int(x_max)],
                "face": face,
            }

            image = Image.fromarray(
                cv2.cvtColor(map[button_num]["target"]["cv2"], cv2.COLOR_BGR2RGB)
            )
            image = image.resize(
                (MAPPER_PREVIEW_MAX_WIDTH, MAPPER_PREVIEW_MAX_HEIGHT), Image.LANCZOS
            )
            tk_image = ctk.CTkImage(image, size=image.size)

            target_image = ctk.CTkLabel(
                scrollable_frame,
                text=f"T-{button_num}",
                width=MAPPER_PREVIEW_MAX_WIDTH,
                height=MAPPER_PREVIEW_MAX_HEIGHT,
            )
            target_image.grid(row=button_num, column=4, padx=20, pady=10)
            target_image.configure(image=tk_image)
            target_label_dict_live[button_num] = target_image
        else:
            update_pop_live_status("Face could not be detected in last upload!")
        return map<|MERGE_RESOLUTION|>--- conflicted
+++ resolved
@@ -111,9 +111,6 @@
         "show_fps": modules.globals.show_fps,
         "mouth_mask": modules.globals.mouth_mask,
         "show_mouth_mask_box": modules.globals.show_mouth_mask_box,
-<<<<<<< HEAD
-        "foreground_protection": modules.globals.foreground_protection,
-=======
         "mask_size": modules.globals.mask_size,
         "mask_feather_ratio": modules.globals.mask_feather_ratio,
         # New semantic preservation + smoothing + backend
@@ -130,7 +127,6 @@
         # Occlusion preserve
         "occlusion_aware_compositing": modules.globals.occlusion_aware_compositing,
         "occlusion_sensitivity": modules.globals.occlusion_sensitivity,
->>>>>>> c6c7cef3
     }
     with open("switch_states.json", "w") as f:
         json.dump(switch_states, f)
@@ -155,11 +151,6 @@
         modules.globals.show_mouth_mask_box = switch_states.get(
             "show_mouth_mask_box", False
         )
-<<<<<<< HEAD
-        modules.globals.foreground_protection = switch_states.get(
-            "foreground_protection", False
-        )
-=======
         modules.globals.mask_size = switch_states.get("mask_size", modules.globals.mask_size)
         modules.globals.mask_feather_ratio = switch_states.get(
             "mask_feather_ratio", modules.globals.mask_feather_ratio
@@ -178,7 +169,6 @@
         # Occlusion preserve
         modules.globals.occlusion_aware_compositing = switch_states.get("occlusion_aware_compositing", modules.globals.occlusion_aware_compositing)
         modules.globals.occlusion_sensitivity = switch_states.get("occlusion_sensitivity", modules.globals.occlusion_sensitivity)
->>>>>>> c6c7cef3
     except FileNotFoundError:
         # If the file doesn't exist, use default values
         pass
@@ -200,9 +190,6 @@
 
 
 def create_root(start: Callable[[], None], destroy: Callable[[], None]) -> ctk.CTk:
-<<<<<<< HEAD
-    global source_label, target_label, open_mouth_label, status_label, show_fps_switch
-=======
     """
     Create the main window of the application.
 
@@ -214,7 +201,6 @@
     ctk.CTk: The main window of the application.
     """
     global source_label, target_label, status_label, show_fps_switch
->>>>>>> c6c7cef3
 
     load_switch_states()
 
@@ -394,17 +380,6 @@
     )
     mouth_mask_switch.place(relx=0.1, rely=0.505)
 
-    global mouth_mask_segments_var, mouth_mask_segments_entry
-    mouth_mask_segments_var = ctk.StringVar(
-        value=_segments_to_str(modules.globals.mouth_mask_segments)
-    )
-    mouth_mask_segments_entry = ctk.CTkEntry(
-        root,
-        textvariable=mouth_mask_segments_var,
-        placeholder_text="0:5,10:15",
-    )
-    mouth_mask_segments_entry.place(relx=0.35, rely=0.55, relwidth=0.25, relheight=0.05)
-
     show_mouth_mask_box_var = ctk.BooleanVar(value=modules.globals.show_mouth_mask_box)
     show_mouth_mask_box_switch = ctk.CTkSwitch(
         root,
@@ -482,23 +457,6 @@
     )
     feather_slider.set(float(modules.globals.mask_feather_ratio))
     feather_slider.place(relx=0.78, rely=0.54)
-
-    foreground_protection_var = ctk.BooleanVar(value=modules.globals.foreground_protection)
-    foreground_protection_switch = ctk.CTkSwitch(
-        root,
-        text=_("Foreground Protection"),
-        variable=foreground_protection_var,
-        cursor="hand2",
-        command=lambda: (
-            setattr(
-                modules.globals,
-                "foreground_protection",
-                foreground_protection_var.get(),
-            ),
-            save_switch_states(),
-        ),
-    )
-    foreground_protection_switch.place(relx=0.1, rely=0.50)
 
     start_button = ctk.CTkButton(
         root, text=_("Start"), cursor="hand2", command=lambda: analyze_target(start, root)
