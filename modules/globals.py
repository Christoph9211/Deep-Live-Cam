import os
from typing import List, Dict, Any

ROOT_DIR = os.path.dirname(os.path.abspath(__file__))
WORKFLOW_DIR = os.path.join(ROOT_DIR, "workflow")

file_types = [
    ("Image", ("*.png", "*.jpg", "*.jpeg", "*.gif", "*.bmp")),
    ("Video", ("*.mp4", "*.mkv")),
]

source_target_map = []
simple_map = {}

source_path = None
open_mouth_source_path = None
target_path = None
output_path = None
frame_processors: List[str] = []
keep_fps = True
keep_audio = True
keep_frames = False
many_faces = False
map_faces = False
color_correction = False  # New global variable for color correction toggle
nsfw_filter = False
video_encoder = None
video_quality = None
live_mirror = False
live_resizable = True
max_memory = 48
execution_providers: List[str] = []
execution_threads = 16
headless = None
log_level = "error"
fp_ui: Dict[str, bool] = {"face_enhancer": False}
camera_input_combobox = None
webcam_preview_running = False
show_fps = False
mouth_mask = False
show_mouth_mask_box = False
foreground_protection = False
mouth_mask_segments: List[tuple[float, float]] = []
fps = 30.0
current_frame_idx = 0
mask_feather_ratio = 8
<<<<<<< HEAD
mask_down_size = 0.25
mask_size = 1.0
=======
mask_down_size = 0.50
mask_size = 1

# Landmark smoothing (One-Euro filter)
smoothing_enabled = False
smoothing_stream_only = True
smoothing_use_fps = True
smoothing_fps = 30.0
smoothing_min_cutoff = 1.0
smoothing_beta = 0.0
smoothing_dcutoff = 1.0
smoothing_max_track_age = 30

# Region preservation toggles
preserve_teeth = False
preserve_hairline = False

# Semantic segmenter backend selection: 'auto' | 'mediapipe' | 'bisenet'
segmenter_backend: str = 'auto'

# Occlusion-aware compositing
# Preserves foreground occluders (e.g., hands, props) by reinstating
# original pixels where strong edges present in the original are missing
# in the swapped output. Enabled by default.
occlusion_aware_compositing = True
# Sensitivity 0.0 (conservative) .. 1.0 (aggressive)
occlusion_sensitivity = 0.5
>>>>>>> c6c7cef3
<|MERGE_RESOLUTION|>--- conflicted
+++ resolved
@@ -44,10 +44,6 @@
 fps = 30.0
 current_frame_idx = 0
 mask_feather_ratio = 8
-<<<<<<< HEAD
-mask_down_size = 0.25
-mask_size = 1.0
-=======
 mask_down_size = 0.50
 mask_size = 1
 
@@ -74,5 +70,4 @@
 # in the swapped output. Enabled by default.
 occlusion_aware_compositing = True
 # Sensitivity 0.0 (conservative) .. 1.0 (aggressive)
-occlusion_sensitivity = 0.5
->>>>>>> c6c7cef3
+occlusion_sensitivity = 0.5