from typing import Any, List, Optional
import cv2
import threading
import gfpgan
import os

import modules.globals
import modules.processors.frame.core
from modules.core import update_status
from modules.face_analyser import get_one_face
from modules.typing import Frame, Face
import platform
import torch
from modules.utilities import (
    conditional_download,
    is_image,
    is_video,
)

FACE_ENHANCER = None
THREAD_SEMAPHORE = threading.Semaphore()
THREAD_LOCK = threading.Lock()
NAME = "DLC.FACE-ENHANCER"

abs_dir = os.path.dirname(os.path.abspath(__file__))
models_dir = os.path.join(
    os.path.dirname(os.path.dirname(os.path.dirname(abs_dir))), "models"
)


def pre_check() -> bool:
    download_directory_path = models_dir
    conditional_download(
        download_directory_path,
        [
            "https://github.com/TencentARC/GFPGAN/releases/download/v1.3.4/GFPGANv1.4.pth"
        ],
    )
    return True


def pre_start() -> bool:
    """
    Check if the target path is an image or video. If not, update status to inform the user to select an image or video for the target path.
    Returns:
        bool: True if the target path is an image or video, False otherwise.
    """
    if not is_image(modules.globals.target_path) and not is_video(
        modules.globals.target_path
    ):
        update_status("Select an image or video for target path.", NAME)
        return False
    return True


def get_face_enhancer() -> Any:
    """
    Returns a singleton instance of the face enhancer model.

    The face enhancer model is lazily loaded when this function is first called.
    It is loaded from the models directory, which is downloaded from the official
    GFPGAN repository if it does not already exist.

    The face enhancer model is an instance of the GFPGANer class from the
    gfpgan module.

    Returns:
        Any: A singleton instance of the face enhancer model.
    """
    global FACE_ENHANCER

    with THREAD_LOCK:
        if FACE_ENHANCER is None:
            model_path = os.path.join(models_dir, "GFPGANv1.4.pth")

            match platform.system():
                case "Darwin":  # Mac OS
                    if torch.backends.mps.is_available():
                        mps_device = torch.device("mps")
                        FACE_ENHANCER = gfpgan.GFPGANer(model_path=model_path, upscale=1, device=mps_device)  # type: ignore[attr-defined]
                    else:
                        FACE_ENHANCER = gfpgan.GFPGANer(model_path=model_path, upscale=1)  # type: ignore[attr-defined]
                case _:  # Other OS
                    FACE_ENHANCER = gfpgan.GFPGANer(model_path=model_path, upscale=1)  # type: ignore[attr-defined]

    return FACE_ENHANCER


def enhance_face(temp_frame: Frame) -> Frame:
    """Enhance a face in a frame using GFPGAN.

    Args:
        temp_frame (Frame): The frame to enhance.

    Returns:
        Frame: The enhanced frame.
    """
    with THREAD_SEMAPHORE:
        _, _, temp_frame = get_face_enhancer().enhance(temp_frame, paste_back=True)
    return temp_frame


<<<<<<< HEAD
def process_frame(source_face: Optional[Face], temp_frame: Frame) -> Frame:
    """Enhance the face present in ``temp_frame``.

    ``source_face`` is accepted for API compatibility but ignored since this
    processor only operates on the target frame.
    """

=======
def process_frame(source_face: Face, temp_frame: Frame) -> Frame:
    """Enhance a face in a frame using GFPGAN.

    Args:
        source_face (Face): The source face to enhance.
        temp_frame (Frame): The frame to enhance.

    Returns:
        Frame: The enhanced frame.
    """
>>>>>>> c6c7cef3
    target_face = get_one_face(temp_frame)
    if target_face is not None:
        temp_frame = enhance_face(temp_frame)
    return temp_frame


def process_frames(
    temp_frame_paths: List[str], progress: Any = None
) -> None:
    """
    Enhance faces in a list of frames using GFPGAN.

    Args:
        source_path (str): The source path of the video or image.
        temp_frame_paths (List[str]): A list of paths to the frames to be processed.
        progress (Any, optional): A progress object to update progress during
            processing. Defaults to None.

    Returns:
        None
    """

    for temp_frame_path in temp_frame_paths:
        temp_frame = cv2.imread(temp_frame_path)
        result = process_frame(None, temp_frame)
        cv2.imwrite(temp_frame_path, result)
        if progress:
            progress.update(1)


<<<<<<< HEAD
def process_image(target_path: str, output_path: str) -> None:
=======
def process_image(source_path: str, target_path: str, output_path: str) -> None:
    """
    Enhance a face in a target image using GFPGAN and save the result.

    Args:
        source_path (str): The source path of the image.
        target_path (str): The path to the target image to process.
        output_path (str): The path where the enhanced image will be saved.

    Returns:
        None
    """

>>>>>>> c6c7cef3
    target_frame = cv2.imread(target_path)
    result = process_frame(None, target_frame)
    cv2.imwrite(output_path, result)


<<<<<<< HEAD
def process_video(temp_frame_paths: List[str]) -> None:
=======
def process_video(source_path: str, temp_frame_paths: List[str]) -> None:
    """
    Process a video by enhancing faces in its frames using GFPGAN.

    Args:
        source_path (str): The source path of the video.
        temp_frame_paths (List[str]): A list of paths to the frames to be processed.

    Returns:
        None: The processed video frames are enhanced and saved back to the original paths.
    """

>>>>>>> c6c7cef3
    modules.processors.frame.core.process_video(None, temp_frame_paths, process_frames)


def process_frame_v2(temp_frame: Frame) -> Frame:
    """
    Enhance a face in a given frame using GFPGAN.

    Args:
        temp_frame (Frame): The frame containing the face to enhance.

    Returns:
        Frame: The frame with the enhanced face.
    """
    target_face = get_one_face(temp_frame)
    if target_face:
        temp_frame = enhance_face(temp_frame)
    return temp_frame


def process_frame_stream(source_path: str, frame: Frame) -> Frame:
<<<<<<< HEAD
    """Process a frame stream by enhancing faces in the frame.

    Parameters
    ----------
    source_path: str
        Path to the source image or video. It is ignored here but kept for
        compatibility with the processing pipeline.
    frame: Frame
        Frame to process.
    """
    # source_path is unused but kept for a unified API across frame processors
    return process_frame_v2(frame)
=======
    """
    Process a frame from a video stream by enhancing a face in it using GFPGAN.

    Args:
        source_path (str): The path of the source image or video.
        frame (Frame): The frame to be processed.

    Returns:
        Frame: The frame with the enhanced face.
    """
    return process_frame(None, frame)
>>>>>>> c6c7cef3
<|MERGE_RESOLUTION|>--- conflicted
+++ resolved
@@ -100,15 +100,6 @@
     return temp_frame
 
 
-<<<<<<< HEAD
-def process_frame(source_face: Optional[Face], temp_frame: Frame) -> Frame:
-    """Enhance the face present in ``temp_frame``.
-
-    ``source_face`` is accepted for API compatibility but ignored since this
-    processor only operates on the target frame.
-    """
-
-=======
 def process_frame(source_face: Face, temp_frame: Frame) -> Frame:
     """Enhance a face in a frame using GFPGAN.
 
@@ -119,7 +110,6 @@
     Returns:
         Frame: The enhanced frame.
     """
->>>>>>> c6c7cef3
     target_face = get_one_face(temp_frame)
     if target_face is not None:
         temp_frame = enhance_face(temp_frame)
@@ -150,9 +140,6 @@
             progress.update(1)
 
 
-<<<<<<< HEAD
-def process_image(target_path: str, output_path: str) -> None:
-=======
 def process_image(source_path: str, target_path: str, output_path: str) -> None:
     """
     Enhance a face in a target image using GFPGAN and save the result.
@@ -166,15 +153,11 @@
         None
     """
 
->>>>>>> c6c7cef3
     target_frame = cv2.imread(target_path)
     result = process_frame(None, target_frame)
     cv2.imwrite(output_path, result)
 
 
-<<<<<<< HEAD
-def process_video(temp_frame_paths: List[str]) -> None:
-=======
 def process_video(source_path: str, temp_frame_paths: List[str]) -> None:
     """
     Process a video by enhancing faces in its frames using GFPGAN.
@@ -187,7 +170,6 @@
         None: The processed video frames are enhanced and saved back to the original paths.
     """
 
->>>>>>> c6c7cef3
     modules.processors.frame.core.process_video(None, temp_frame_paths, process_frames)
 
 
@@ -208,20 +190,6 @@
 
 
 def process_frame_stream(source_path: str, frame: Frame) -> Frame:
-<<<<<<< HEAD
-    """Process a frame stream by enhancing faces in the frame.
-
-    Parameters
-    ----------
-    source_path: str
-        Path to the source image or video. It is ignored here but kept for
-        compatibility with the processing pipeline.
-    frame: Frame
-        Frame to process.
-    """
-    # source_path is unused but kept for a unified API across frame processors
-    return process_frame_v2(frame)
-=======
     """
     Process a frame from a video stream by enhancing a face in it using GFPGAN.
 
@@ -232,5 +200,4 @@
     Returns:
         Frame: The frame with the enhanced face.
     """
-    return process_frame(None, frame)
->>>>>>> c6c7cef3
+    return process_frame(None, frame)