import os  # <-- Added for os.path.exists
<<<<<<< HEAD
from typing import Any, List
from pathlib import Path
=======
import time
import math
from typing import Any, List, Optional, Tuple
>>>>>>> c6c7cef3
import cv2
import numpy as np
import insightface
import threading
<<<<<<< HEAD
import mediapipe as mp
=======
import numpy as np
>>>>>>> c6c7cef3

import modules.globals
import modules.processors.frame.core
# Ensure update_status is imported if not already globally accessible
# If it's part of modules.core, it might already be accessible via modules.core.update_status
from modules.core import update_status
from modules.face_analyser import get_one_face, get_many_faces, default_source_face
from modules.typing import Face, Frame
from modules.utilities import conditional_download, resolve_relative_path, is_image, is_video
from modules.cluster_analysis import find_closest_centroid
try:
    # Optional semantic segmenter (MediaPipe Face Mesh based)
    from modules.segmenters.semantic import get_mouth_mask as get_semantic_mouth_mask
except Exception:
    get_semantic_mouth_mask = None  # type: ignore

# Try to import unified region masks provider
try:
    from modules.segmenters.semantic import get_region_masks as get_semantic_region_masks  # type: ignore
except Exception:
    try:
        from modules.segmenters.bisenet_onnx import get_region_masks as get_semantic_region_masks  # type: ignore
    except Exception:
        get_semantic_region_masks = None  # type: ignore

FACE_SWAPPER = None
THREAD_LOCK = threading.Lock()
NAME = 'DLC.FACE-SWAPPER'

<<<<<<< HEAD
SEGMENTER = None


from typing import Tuple


from typing import Optional

def get_combined_source_face(source_path: str) -> Optional[Face]: # type: ignore
    """Load the source face and optionally merge with an open-mouth still."""
    source_img = cv2.imread(source_path)
    if source_img is None:
        return None
    source_face = get_one_face(source_img)
    open_path = modules.globals.open_mouth_source_path
    if source_face is not None and open_path and is_image(open_path):
        open_img = cv2.imread(open_path)
        if open_img is not None:
            open_face = get_one_face(open_img)
            if open_face is not None and hasattr(source_face, "embedding") and hasattr(open_face, "embedding"):
                combined = source_face.embedding + open_face.embedding
                norm = np.linalg.norm(combined)
                if norm != 0:
                    combined = combined / norm
                source_face.embedding = combined
    return source_face

# def create_lower_mouth_mask(
#     face: Face, frame: Frame # type: ignore
# ) -> Tuple[np.ndarray, np.ndarray, tuple, np.ndarray]:
#     """Create a mask tightly around the mouth area, including only the upper lip (not the nose)."""

#     # Create a zero-filled mask with the same height and width as the frame
#     mask = np.zeros(frame.shape[:2], dtype=np.uint8)
#     # Initialize the mouth cutout, which will be populated if the face has landmarks
#     mouth_cutout = None
#     # Get the 106-point landmark array from the face
#     landmarks = face.landmark_2d_106

#     if landmarks is not None:
#         # Restrict indices to outer lip and immediate upper lip, avoiding nose
#         mouth_indices =  [
#             65,
#             66,
#             62,
#             70,
#             69,
#             18,
#             19,
#             20,
#             21,
#             22,
#             23,
#             24,
#             0,
#             8,
#             7,
#             6,
#             5,
#             4,
#             3,
#             2,
#             65,
#         ]
#         # mouth_indices = list(range(52, 72))
#         # mouth_indices = [
#         #     65, 66, 62, 70, 69, # upper lip corners
#         #     60, 61, 63, 64, 71, 72, 73, 74, 75, # just above upper lip
#         #     8, 7, 6, 5, 4, 3, 2, # lower lip
#         #     0 # left mouth corner
#         # ]
#         # Only use points that form the upper lip and immediate area above
#         mouth_points = landmarks[mouth_indices].astype(np.int32)
#         # Compute the convex hull of the mouth points
#         hull = cv2.convexHull(mouth_points)
#         # Get the bounding box of the convex hull
#         x, y, w, h = cv2.boundingRect(hull)

#         # Clip coordinates to ensure we do not index outside of the frame
#         frame_height, frame_width = frame.shape[:2]
#         min_x, min_y = x, y
#         max_x, max_y = x + w, y + h
#         clip_min_x = max(min_x, 0)
#         clip_min_y = max(min_y, 0)
#         clip_max_x = min(max_x, frame_width)
#         clip_max_y = min(max_y, frame_height)

#         # Create a zero-filled mask ROI with the same shape as the bounding box
#         mask_roi_full = np.zeros((h, w), dtype=np.uint8)
#         # Shift the convex hull so that the origin is at the top-left of the bounding box
#         shifted_hull = hull - [x, y]
#         # Fill the convex hull in the mask ROI with white (255)
#         cv2.fillConvexPoly(mask_roi_full, shifted_hull, 255)

#         # Optional: very slight blur for feathering, but not enough to extend past mouth
#         mask_roi_full = cv2.GaussianBlur(mask_roi_full, (5, 5), 1)

#         # Crop ROI if clipping occurred
#         mask_roi = mask_roi_full[clip_min_y - y : clip_max_y - y, clip_min_x - x : clip_max_x - x]

#         # Copy the mask ROI into the output mask
#         mask[clip_min_y:clip_max_y, clip_min_x:clip_max_x] = mask_roi

#         # Extract the mouth cutout from the original frame
#         mouth_cutout = frame[clip_min_y:clip_max_y, clip_min_x:clip_max_x].copy()
#         # Save the lower lip polygon (the convex hull of the mouth points)
#         lower_lip_polygon = hull
#         # Return the mask, mouth cutout, bounding box coordinates, and lower lip polygon
#         return mask, mouth_cutout, (clip_min_x, clip_min_y, clip_max_x, clip_max_y), lower_lip_polygon

#     # If the face does not have landmarks, return an empty mask and None for the mouth cutout
#     return mask, mouth_cutout, (0, 0, 0, 0), None


# # def draw_mouth_mask_visualization(
# #     frame: Frame, face: Face, mouth_mask_data: tuple # type: ignore
# # ) -> Frame:
# #     """Visualize the expanded mouth mask and the lower lip polygon.

# #     This function takes a frame and a face as input and returns a new frame with
# #     visualizations of the expanded mouth mask and the lower lip polygon.

# #     Args:
# #         frame: The original frame.
# #         face: The face object containing the landmarks.
# #         mouth_mask_data: A tuple containing the mouth mask, the mouth cutout, the
# #             bounding box coordinates, and the lower lip polygon.

# #     Returns:
# #         A new frame with visualizations of the expanded mouth mask and the lower
# #             lip polygon.
# #     """

# #     # Get the landmarks from the face object
# #     landmarks = face.landmark_2d_106

# #     # If the landmarks are not None, proceed with visualization
# #     if landmarks is not None and mouth_mask_data is not None:
# #         # Unpack the mouth mask data tuple
# #         mask, mouth_cutout, (min_x, min_y, max_x, max_y), lower_lip_polygon = mouth_mask_data

# #         # Create a copy of the original frame for visualization
# #         vis_frame = frame.copy()

# #         # Get the height and width of the frame
# #         height, width = vis_frame.shape[:2]

# #         # Clip the coordinates to ensure they do not exceed the frame boundaries
# #         min_x, min_y = max(0, min_x), max(0, min_y)
# #         max_x, max_y = min(width, max_x), min(height, max_y)

# #         # --- Expanded region: include chin, lower cheeks, and more of the upper lip ---

# #         # Define the indices for the expanded mouth region
# #         # These indices include the chin, lower cheek area, and more of the upper lip
# #         chin_indices = [4, 5, 6, 7, 8, 9, 10, 11, 12, 13, 14, 15, 16, 17, 18, 19, 20, 21, 22, 23, 24, 0, 1, 2, 3]
# #         mouth_indices = [
# #             65, 66, 62, 70, 69, 18, 19, 20, 21, 22, 23, 24, 0, 8, 7, 6, 5, 4, 3, 2,
# #             60, 61, 63, 64, 71, 72, 73, 74, 75  # points above upper lip (adjust as needed)
# #         ]
# #         upper_lip_indices = [76, 77, 78, 79, 80, 81, 82, 83, 84, 85, 86, 87, 88, 89, 90, 91, 92, 93, 94, 95, 96, 97, 98, 99]

# #         # Concatenate the expanded points
# #         expanded_points = np.concatenate([
# #             landmarks[mouth_indices],
# #             landmarks[chin_indices][::-1],
# #             landmarks[upper_lip_indices][::-1]
# #         ]).astype(np.int32)

# #         # Compute the convex hull of the expanded points
# #         expanded_hull = cv2.convexHull(expanded_points)

# #         # Draw the expanded hull as a yellow polygon
# #         cv2.polylines(vis_frame, [expanded_hull], True, (0, 128, 255), 2)

# #         # Draw the lower lip polygon as a green polygon
# #         cv2.polylines(vis_frame, [lower_lip_polygon], True, (0, 255, 0), 2)

# #         # Draw a filled expanded mask (semi-transparent overlay)
# #         overlay = vis_frame.copy()
# #         cv2.fillConvexPoly(overlay, expanded_hull, (0, 128, 255))
# #         alpha = 0.25
# #         vis_frame = cv2.addWeighted(overlay, alpha, vis_frame, 1 - alpha, 0)

# #         # Feathered mask for the expanded region
# #         mask_region = np.zeros((max_y - min_y, max_x - min_x), dtype=np.uint8)
# #         shifted_hull = expanded_hull - [min_x, min_y]
# #         cv2.fillConvexPoly(mask_region, shifted_hull, 255)
# #         feather_amount = max(
# #             5,
# #             min(40, (max_x - min_x) // 8, (max_y - min_y) // 8),
# #         )
# #         kernel_size = 2 * feather_amount + 1
# #         feathered_mask = cv2.GaussianBlur(mask_region.astype(float), (kernel_size, kernel_size), 0)
# #         feathered_mask = (feathered_mask / feathered_mask.max() * 255).astype(np.uint8)
# #         # Overlay feathered mask as heatmap
# #         color_mask = cv2.applyColorMap(feathered_mask, cv2.COLORMAP_JET)
# #         mask_area = vis_frame[min_y:max_y, min_x:max_x]
# #         vis_frame[min_y:max_y, min_x:max_x] = cv2.addWeighted(mask_area, 0.7, color_mask, 0.3, 0)

# #         # Add a text label to the visualization
# #         cv2.putText(
# #             vis_frame,
# #             "Expanded Mouth/Chin Mask",
# #             (min_x, min_y - 10),
# #             cv2.FONT_HERSHEY_SIMPLEX,
# #             0.5,
# #             (255, 255, 255),
# #             1,
# #         )

# #         # Return the visualization
# #         return vis_frame

# #     # If the landmarks are None, return the original frame
# #     return frame

# def draw_mouth_mask_visualization(
#     frame: Frame, face: Face, mouth_mask_data: tuple # type: ignore
# ) -> Frame:
#     landmarks = face.landmark_2d_106
#     if landmarks is not None and mouth_mask_data is not None:
#         mask, mouth_cutout, (min_x, min_y, max_x, max_y), lower_lip_polygon = (
#             mouth_mask_data
#         )

#         vis_frame = frame.copy()

#         # Ensure coordinates are within frame bounds
#         height, width = vis_frame.shape[:2]
#         min_x, min_y = max(0, min_x), max(0, min_y)
#         max_x, max_y = min(width, max_x), min(height, max_y)

#         # Adjust mask to match the region size
#         mask_region = mask[0 : max_y - min_y, 0 : max_x - min_x]

#         # vis_region = vis_frame[min_y:max_y, min_x:max_x]

#         # Draw the lower lip polygon
#         cv2.polylines(vis_frame, [lower_lip_polygon], True, (0, 255, 0), 2)

#         feather_amount = max(
#             1,
#             min(
#                 30,
#                 (max_x - min_x) // modules.globals.mask_feather_ratio,
#                 (max_y - min_y) // modules.globals.mask_feather_ratio,
#             ),
#         )
#         kernel_size = 2 * feather_amount + 1
#         feathered_mask = cv2.GaussianBlur(
#             mask_region.astype(float), (kernel_size, kernel_size), 0
#         )
#         feathered_mask = (feathered_mask / feathered_mask.max() * 255).astype(np.uint8)

#         cv2.putText(
#             vis_frame,
#             "Lower Mouth Mask",
#             (min_x, min_y - 10),
#             cv2.FONT_HERSHEY_SIMPLEX,
#             0.5,
#             (255, 255, 255),
#             1,
#         )
#         cv2.putText(
#             vis_frame,
#             "Feathered Mask",
#             (min_x, max_y + 20),
#             cv2.FONT_HERSHEY_SIMPLEX,
#             0.5,
#             (255, 255, 255),
#             1,
#         )

#         return vis_frame
#     return frame

# def apply_mouth_area(
#     frame: np.ndarray,
#     mouth_cutout: np.ndarray,
#     mouth_box: tuple,
#     face_mask: np.ndarray,
#     mouth_polygon: np.ndarray,
# ) -> np.ndarray:
#     min_x, min_y, max_x, max_y = mouth_box
#     box_width = max_x - min_x
#     box_height = max_y - min_y

#     if (
#         mouth_cutout is None
#         or box_width is None
#         or box_height is None
#         or face_mask is None
#         or mouth_polygon is None
#     ):
#         return frame

#     try:
#         resized_mouth_cutout = cv2.resize(mouth_cutout, (box_width, box_height))
#         roi = frame[min_y:max_y, min_x:max_x]

#         if roi.shape != resized_mouth_cutout.shape:
#             resized_mouth_cutout = cv2.resize(
#                 resized_mouth_cutout, (roi.shape[1], roi.shape[0])
#             )

#         color_corrected_mouth = apply_color_transfer(resized_mouth_cutout, roi)

#         polygon_mask = np.zeros(roi.shape[:2], dtype=np.uint8)
#         adjusted_polygon = mouth_polygon - [min_x, min_y]
#         cv2.fillPoly(polygon_mask, [adjusted_polygon], 255)

#         feather_amount = min(
#             30,
#             box_width // modules.globals.mask_feather_ratio,
#             box_height // modules.globals.mask_feather_ratio,
#         )
#         feathered_mask = cv2.GaussianBlur(
#             polygon_mask.astype(float), (0, 0), feather_amount
#         )
#         feathered_mask = feathered_mask / feathered_mask.max()

#         face_mask_roi = face_mask[min_y:max_y, min_x:max_x]
#         combined_mask = feathered_mask * (face_mask_roi / 255.0)

#         combined_mask = combined_mask[:, :, np.newaxis]
#         blended = (
#             color_corrected_mouth * combined_mask + roi * (1 - combined_mask)
#         ).astype(np.uint8)

#         face_mask_3channel = (
#             np.repeat(face_mask_roi[:, :, np.newaxis], 3, axis=2) / 255.0
#         )
#         final_blend = blended * face_mask_3channel + roi * (1 - face_mask_3channel)

#         frame[min_y:max_y, min_x:max_x] = final_blend.astype(np.uint8)
#     except Exception as e:
#         pass

#     return frame

def create_lower_mouth_mask(
    face: Face, frame: Frame # type: ignore
) -> Tuple[np.ndarray, np.ndarray, tuple, np.ndarray]:
    mask = np.zeros(frame.shape[:2], dtype=np.uint8)
    mouth_cutout = None
    landmarks = face.landmark_2d_106
    if landmarks is not None:
        #                  0  1  2  3  4  5  6  7  8  9  10 11 12 13 14 15 16 17 18 19 20
        lower_lip_order = [
            65,
            66,
            62,
            70,
            69,
            18,
            19,
            20,
            21,
            22,
            23,
            24,
            0,
            8,
            7,
            6,
            5,
            4,
            3,
            2,
            65,
        ]
        lower_lip_landmarks = landmarks[lower_lip_order].astype(
            np.float32
        )  # Use float for precise calculations

        # Calculate the center of the landmarks
        center = np.mean(lower_lip_landmarks, axis=0)

        # Expand the landmarks outward
        expansion_factor = (
            1 + modules.globals.mask_down_size
        )  # Adjust this for more or less expansion
        expanded_landmarks = (lower_lip_landmarks - center) * expansion_factor + center

        # Extend the top lip part
        toplip_indices = [
            20,
            0,
            1,
            2,
            3,
            4,
            5,
        ]  # Indices for landmarks 2, 65, 66, 62, 70, 69, 18
        toplip_extension = (
            modules.globals.mask_size * 0.5
        )  # Adjust this factor to control the extension
        for idx in toplip_indices:
            direction = expanded_landmarks[idx] - center
            direction = direction / np.linalg.norm(direction)
            expanded_landmarks[idx] += direction * toplip_extension

        # Extend the bottom part (chin area)
        chin_indices = [
            11,
            12,
            13,
            14,
            15,
            16,
        ]  # Indices for landmarks 21, 22, 23, 24, 0, 8
        chin_extension = 2 * 0.0  # Adjust this factor to control the extension
        for idx in chin_indices:
            expanded_landmarks[idx][1] += (
                expanded_landmarks[idx][1] - center[1]
            ) * chin_extension

        # Convert back to integer coordinates
        expanded_landmarks = expanded_landmarks.astype(np.int32)

        # Calculate bounding box for the expanded lower mouth
        min_x, min_y = np.min(expanded_landmarks, axis=0)
        max_x, max_y = np.max(expanded_landmarks, axis=0)

        # Add some padding to the bounding box
        padding = int((max_x - min_x) * 0.1)  # 10% padding
        min_x = max(0, min_x - padding)
        min_y = max(0, min_y - padding)
        max_x = min(frame.shape[1], max_x + padding)
        max_y = min(frame.shape[0], max_y + padding)

        # Ensure the bounding box dimensions are valid
        if max_x <= min_x or max_y <= min_y:
            if (max_x - min_x) <= 1:
                max_x = min_x + 1
            if (max_y - min_y) <= 1:
                max_y = min_y + 1

        # Create the mask
        mask_roi = np.zeros((max_y - min_y, max_x - min_x), dtype=np.uint8)
        cv2.fillPoly(mask_roi, [expanded_landmarks - [min_x, min_y]], 255)

        # Apply Gaussian blur to soften the mask edges
        mask_roi = cv2.GaussianBlur(mask_roi, (15, 15), 5)

        # Place the mask ROI in the full-sized mask
        mask[min_y:max_y, min_x:max_x] = mask_roi

        # Extract the masked area from the frame
        mouth_cutout = frame[min_y:max_y, min_x:max_x].copy()

        # Return the expanded lower lip polygon in original frame coordinates
        lower_lip_polygon = expanded_landmarks

    return mask, mouth_cutout, (min_x, min_y, max_x, max_y), lower_lip_polygon


def draw_mouth_mask_visualization(
    frame: Frame, face: Face, mouth_mask_data: tuple # type: ignore
) -> Frame:
    landmarks = face.landmark_2d_106
    if landmarks is not None and mouth_mask_data is not None:
        mask, mouth_cutout, (min_x, min_y, max_x, max_y), lower_lip_polygon = (
            mouth_mask_data
        )

        vis_frame = frame.copy()

        # Ensure coordinates are within frame bounds
        height, width = vis_frame.shape[:2]
        min_x, min_y = max(0, min_x), max(0, min_y)
        max_x, max_y = min(width, max_x), min(height, max_y)

        # Adjust mask to match the region size
        mask_region = mask[0 : max_y - min_y, 0 : max_x - min_x]

        # Remove the color mask overlay
        # color_mask = cv2.applyColorMap((mask_region * 255).astype(np.uint8), cv2.COLORMAP_JET)

        # Ensure shapes match before blending
        vis_region = vis_frame[min_y:max_y, min_x:max_x]
        # Remove blending with color_mask
        # if vis_region.shape[:2] == color_mask.shape[:2]:
        #     blended = cv2.addWeighted(vis_region, 0.7, color_mask, 0.3, 0)
        #     vis_frame[min_y:max_y, min_x:max_x] = blended

        # Draw the lower lip polygon
        cv2.polylines(vis_frame, [lower_lip_polygon], True, (0, 255, 0), 2)

        # Remove the red box
        # cv2.rectangle(vis_frame, (min_x, min_y), (max_x, max_y), (0, 0, 255), 2)

        # Visualize the feathered mask
        feather_amount = max(
            1,
            min(
                30,
                (max_x - min_x) // modules.globals.mask_feather_ratio,
                (max_y - min_y) // modules.globals.mask_feather_ratio,
            ),
        )
        # Ensure kernel size is odd
        kernel_size = 2 * feather_amount + 1
        feathered_mask = cv2.GaussianBlur(
            mask_region.astype(float), (kernel_size, kernel_size), 0
        )
        max_val = feathered_mask.max()
        if max_val > 0:
            feathered_mask = (feathered_mask / max_val * 255).astype(np.uint8)
        else:
            feathered_mask = np.zeros_like(feathered_mask, dtype=np.uint8)
        # Remove the feathered mask color overlay
        # color_feathered_mask = cv2.applyColorMap(feathered_mask, cv2.COLORMAP_VIRIDIS)

        # Ensure shapes match before blending feathered mask
        # if vis_region.shape == color_feathered_mask.shape:
        #     blended_feathered = cv2.addWeighted(vis_region, 0.7, color_feathered_mask, 0.3, 0)
        #     vis_frame[min_y:max_y, min_x:max_x] = blended_feathered

        # Add labels
        cv2.putText(
            vis_frame,
            "Lower Mouth Mask",
            (min_x, min_y - 10),
            cv2.FONT_HERSHEY_SIMPLEX,
            0.5,
            (255, 255, 255),
            1,
        )
        cv2.putText(
            vis_frame,
            "Feathered Mask",
            (min_x, max_y + 20),
            cv2.FONT_HERSHEY_SIMPLEX,
            0.5,
            (255, 255, 255),
            1,
        )

        return vis_frame
    return frame


def apply_mouth_area(
    frame: np.ndarray,
    mouth_cutout: np.ndarray,
    mouth_box: tuple,
    face_mask: np.ndarray,
    mouth_polygon: np.ndarray,
) -> np.ndarray:
    min_x, min_y, max_x, max_y = mouth_box
    box_width = max_x - min_x
    box_height = max_y - min_y

    if (
        mouth_cutout is None
        or box_width is None
        or box_height is None
        or face_mask is None
        or mouth_polygon is None
    ):
        return frame

    try:
        resized_mouth_cutout = cv2.resize(mouth_cutout, (box_width, box_height))
        roi = frame[min_y:max_y, min_x:max_x]

        if roi.shape != resized_mouth_cutout.shape:
            resized_mouth_cutout = cv2.resize(
                resized_mouth_cutout, (roi.shape[1], roi.shape[0])
            )

        color_corrected_mouth = apply_color_transfer(resized_mouth_cutout, roi)

        # Use the provided mouth polygon to create the mask
        polygon_mask = np.zeros(roi.shape[:2], dtype=np.uint8)
        adjusted_polygon = mouth_polygon - [min_x, min_y]
        cv2.fillPoly(polygon_mask, [adjusted_polygon], 255)

        # Apply feathering to the polygon mask
        feather_amount = min(
            30,
            box_width // modules.globals.mask_feather_ratio,
            box_height // modules.globals.mask_feather_ratio,
        )
        feathered_mask = cv2.GaussianBlur(
            polygon_mask.astype(float), (0, 0), feather_amount
        )
        feathered_mask = feathered_mask / feathered_mask.max()

        face_mask_roi = face_mask[min_y:max_y, min_x:max_x]
        combined_mask = feathered_mask * (face_mask_roi / 255.0)

        combined_mask = combined_mask[:, :, np.newaxis]
        blended = (
            color_corrected_mouth * combined_mask + roi * (1 - combined_mask)
        ).astype(np.uint8)

        # Apply face mask to blended result
        face_mask_3channel = (
            np.repeat(face_mask_roi[:, :, np.newaxis], 3, axis=2) / 255.0
        )
        final_blend = blended * face_mask_3channel + roi * (1 - face_mask_3channel)

        frame[min_y:max_y, min_x:max_x] = final_blend.astype(np.uint8)
    except Exception as e:
        pass

    return frame

def create_face_mask(face: Face, frame: Frame) -> np.ndarray: # type: ignore
    mask = np.zeros(frame.shape[:2], dtype=np.uint8)
    landmarks = face.landmark_2d_106
    if landmarks is not None:
        landmarks = landmarks.astype(np.int32)

        right_side_face = landmarks[0:16]
        left_side_face = landmarks[17:32]
        # right_eye = landmarks[33:42]
        right_eye_brow = landmarks[43:51]
        # left_eye = landmarks[87:96]
        left_eye_brow = landmarks[97:105]

        right_eyebrow_top = np.min(right_eye_brow[:, 1])
        left_eyebrow_top = np.min(left_eye_brow[:, 1])
        eyebrow_top = min(right_eyebrow_top, left_eyebrow_top)

        face_top = np.min([right_side_face[0, 1], left_side_face[-1, 1]])
        forehead_height = face_top - eyebrow_top
        extended_forehead_height = int(forehead_height * 5.0)

        forehead_left = right_side_face[0].copy()
        forehead_right = left_side_face[-1].copy()
        forehead_left[1] -= extended_forehead_height
        forehead_right[1] -= extended_forehead_height

        face_outline = np.vstack(
            [
                [forehead_left],
                right_side_face,
                left_side_face[::-1],
                [forehead_right],
            ]
        )

        padding = int(
            np.linalg.norm(right_side_face[0] - left_side_face[-1]) * 0.05
        )

        hull = cv2.convexHull(face_outline)
        hull_padded = []
        for point in hull:
            x, y = point[0]
            center = np.mean(face_outline, axis=0)
            direction = np.array([x, y]) - center
            direction = direction / np.linalg.norm(direction)
            padded_point = np.array([x, y]) + direction * padding
            hull_padded.append(padded_point)

        hull_padded = np.array(hull_padded, dtype=np.int32)

        cv2.fillConvexPoly(mask, hull_padded, 255)

        mask = cv2.GaussianBlur(mask, (5, 5), 3)

    return mask


def get_foreground_mask(frame: Frame) -> np.ndarray:
    """Return a binary mask for prominent foreground objects with improved sensitivity."""
    global SEGMENTER
    if SEGMENTER is None:
        SEGMENTER = mp.solutions.selfie_segmentation.SelfieSegmentation(model_selection=1)

    results = SEGMENTER.process(cv2.cvtColor(frame, cv2.COLOR_BGR2RGB))
    if results.segmentation_mask is None:
        return np.zeros(frame.shape[:2], dtype=np.uint8)

    # Increase sensitivity by adjusting the threshold
    mask = (results.segmentation_mask > 0.3).astype(np.uint8) * 255
    return mask


def apply_color_transfer(source, target):
    source = cv2.cvtColor(source, cv2.COLOR_BGR2LAB).astype("float32")
    target = cv2.cvtColor(target, cv2.COLOR_BGR2LAB).astype("float32")

    source_mean, source_std = cv2.meanStdDev(source)
    target_mean, target_std = cv2.meanStdDev(target)

    source_mean = source_mean.reshape(1, 1, 3)
    source_std = source_std.reshape(1, 1, 3)
    target_mean = target_mean.reshape(1, 1, 3)
    target_std = target_std.reshape(1, 1, 3)

    # Avoid division by zero by adding epsilon
    epsilon = 1e-6
    safe_source_std = np.where(source_std < epsilon, epsilon, source_std)
    source = (source - source_mean) * (target_std / safe_source_std) + target_mean

    # Remove NaNs/Infs before casting
    source = np.nan_to_num(source, nan=0.0, posinf=255.0, neginf=0.0)
    return cv2.cvtColor(np.clip(source, 0, 255).astype("uint8"), cv2.COLOR_LAB2BGR)

=======
# -----------------------------
# One-Euro filter for smoothing
# -----------------------------

class _LowPass:
    def __init__(self, alpha: float, init: Optional[float] = None):
        self.alpha = alpha
        self.s: Optional[float] = init

    def filter(self, x: float, alpha: Optional[float] = None) -> float:
        """
        Applies the One-Euro low-pass filter to a signal.

        The filter uses the following recurrence relation to smooth the signal:

        `s = alpha * x + (1 - alpha) * s`

        Where `alpha` is the smoothing factor, `x` is the current signal value, and `s` is the
        previous smoothed signal value.

        If `alpha` is not provided, the filter uses the `alpha` value set during initialization.

        Args:
            x (float): The current signal value.
            alpha (Optional[float), optional): The smoothing factor. Defaults to None.

        Returns:
            float: The smoothed signal value.
        """
        if alpha is None:
            alpha = self.alpha
        if self.s is None:
            self.s = x
        else:
            self.s = alpha * x + (1.0 - alpha) * self.s
        return self.s


def _alpha(cutoff: float, dt: float) -> float:
    """
    Calculates the alpha value for the One-Euro filter.

    The alpha value is calculated as `1.0 / (1.0 + tau / dt)`, where
    `tau` is the time constant of the filter and `dt` is the time step.

    If the cutoff frequency is less than or equal to zero, returns 1.0.

    Args:
        cutoff (float): The cutoff frequency for the One-Euro filter.
        dt (float): The time step in seconds.

    Returns:
        float: The alpha value for the One-Euro filter.
    """
    if cutoff <= 0.0:
        return 1.0
    tau = 1.0 / (2.0 * math.pi * cutoff)
    return 1.0 / (1.0 + tau / max(dt, 1e-6))


class _OneEuro:
    def __init__(self, min_cutoff: float = 1.0, beta: float = 0.0, dcutoff: float = 1.0):
        """
        Initializes a _OneEuro object.

        Args:
            min_cutoff (float): The minimum cutoff frequency for the One-Euro filter.
            beta (float): The beta value for the One-Euro filter.
            dcutoff (float): The derivative cutoff frequency for the One-Euro filter.
        """
        self.min_cutoff = float(min_cutoff)
        self.beta = float(beta)
        self.dcutoff = float(dcutoff)
        self.dx = _LowPass(alpha=1.0)
        self.x = _LowPass(alpha=1.0)
        self._prev: Optional[float] = None

    def filter(self, x: float, dt: float) -> float:
        """
        Applies the One-Euro filter to a signal.

        The filter is a second-order low-pass filter that is optimized for
        real-time signal processing. It is designed to remove high-frequency
        noise from a signal while preserving the signal's low-frequency
        components.

        The filter's cutoff frequency is dynamically adjusted based on the signal's
        derivative. The derivative is used to estimate the signal's high-frequency
        components, and the cutoff frequency is adjusted accordingly.

        The filter's output is a smoothed version of the input signal.
        """
        if self._prev is None:
            self._prev = x
        # Derivative of the signal
        dx = (x - self._prev) / max(dt, 1e-6)
        self._prev = x
        edx = self.dx.filter(dx, _alpha(self.dcutoff, dt))
        cutoff = self.min_cutoff + self.beta * abs(edx)
        return self.x.filter(x, _alpha(cutoff, dt))


class _VectorEuro:
    def __init__(self, dim: int, min_cutoff: float, beta: float, dcutoff: float):
        """
        Initializes a _VectorEuro object.

        Args:
            dim (int): The number of dimensions to smooth.
            min_cutoff (float): The minimum cutoff frequency for the One-Euro filter.
            beta (float): The beta value for the One-Euro filter.
            dcutoff (float): The derivative cutoff frequency for the One-Euro filter.
        """
        self.filters = [_OneEuro(min_cutoff, beta, dcutoff) for _ in range(dim)]

    def filter(self, vec: List[float], dt: float) -> List[float]:

        """
        Applies the One-Euro filter to a list of values.

        Args:
            vec (List[float]): The list of values to smooth.
            dt (float): The time step in seconds.

        Returns:
            List[float]: The smoothed list of values.
        """
        return [self.filters[i].filter(float(vec[i]), dt) for i in range(len(vec))]


# Smoothing state
_SMOOTH_SINGLE: Optional[Tuple[_VectorEuro, _VectorEuro]] = None  # (kps10, bbox4)
_SMOOTH_LAST_TS: Optional[float] = None
_SMOOTH_IN_STREAM: bool = False


def _smoothing_dt() -> float:
    """
    Returns the time step for smoothing in seconds.

    If 'smoothing_use_fps' is True, the time step is calculated as 1.0 / fps,
    where fps is the value of 'smoothing_fps' or 30.0 if not set.

    Otherwise, the time step is the difference in seconds between the current time
    and the last time step, or 1e-3 if the difference is less than 1e-3.
    """
    if getattr(modules.globals, 'smoothing_use_fps', True):
        fps = float(getattr(modules.globals, 'smoothing_fps', 30.0) or 30.0)
        return 1.0 / max(1.0, fps)
    global _SMOOTH_LAST_TS
    now = time.perf_counter()
    if _SMOOTH_LAST_TS is None:
        _SMOOTH_LAST_TS = now
        return 1.0 / float(getattr(modules.globals, 'smoothing_fps', 30.0) or 30.0)
    dt = now - _SMOOTH_LAST_TS
    _SMOOTH_LAST_TS = now
    return max(1e-3, dt)


def _get_single_filters() -> Tuple[_VectorEuro, _VectorEuro]:
    """
    Returns a tuple of two _VectorEuro filters, for smoothing the keypoints
    and bounding box of the face in the stream. The filters are created once
    and stored in the _SMOOTH_SINGLE global variable to avoid repeated creation.
    The filters are created with the values of the smoothing_min_cutoff,
    smoothing_beta, and smoothing_dcutoff attributes of the modules.globals
    object, which can be set in the Advanced Settings popup.
    """

    global _SMOOTH_SINGLE
    if _SMOOTH_SINGLE is None:
        mc = float(getattr(modules.globals, 'smoothing_min_cutoff', 1.0))
        beta = float(getattr(modules.globals, 'smoothing_beta', 0.0))
        dc = float(getattr(modules.globals, 'smoothing_dcutoff', 1.0))
        _SMOOTH_SINGLE = (_VectorEuro(10, mc, beta, dc), _VectorEuro(4, mc, beta, dc))
    return _SMOOTH_SINGLE


def _auto_canny(gray: np.ndarray, sigma: float = 0.33) -> np.ndarray:
    """
    Automatically apply optimal lower and upper thresholds to the Canny edge detector.

    Args:
        gray (np.ndarray): Input grayscale image
        sigma (float, optional): Standard deviation of Gaussian distribution. Defaults to 0.33.

    Returns:
        np.ndarray: Output binary image containing detected edges
    """

    v = np.median(gray)
    lower = int(max(0, (1.0 - sigma) * v))
    upper = int(min(255, (1.0 + sigma) * v))
    return cv2.Canny(gray, lower, upper)


def _expand_bbox(bbox: Tuple[float, float, float, float], w: int, h: int, pad: float = 0.12) -> Tuple[int, int, int, int]:
    """
    Expand a bounding box by a given padding factor.

    Args:
        bbox (Tuple[float, float, float, float]): Bounding box coordinates (x1, y1, x2, y2)
        w (int): Width of the image
        h (int): Height of the image
        pad (float): Padding factor (default = 0.12)

    Returns:
        Tuple[int, int, int, int]: Expanded bounding box coordinates (xi1, yi1, xi2, yi2)
    """
    x1, y1, x2, y2 = map(float, bbox)
    bw = x2 - x1
    bh = y2 - y1
    x1 -= bw * pad
    y1 -= bh * pad
    x2 += bw * pad
    y2 += bh * pad
    xi1 = max(0, int(math.floor(x1)))
    yi1 = max(0, int(math.floor(y1)))
    xi2 = min(w, int(math.ceil(x2)))
    yi2 = min(h, int(math.ceil(y2)))
    if xi2 <= xi1 or yi2 <= yi1:
        return 0, 0, w, h
    return xi1, yi1, xi2, yi2


def _apply_occlusion_preserve(original_frame: Frame, swapped_frame: Frame, target_face: Face) -> Frame: # type: ignore
    """
    Preserves foreground occluders (e.g., hands, props) by reinstating
    original pixels where strong edges present in the original are missing
    in the swapped output. Enabled by default.

    The detection process is based on edge differences between the original and swapped frames.
    The edges are detected using the Canny edge detector after applying a bilateral filter to reduce noise.
    The edges are then dilated to cover thin fingers/props, and the resulting mask is used to blend the original and swapped frames.
    The blending process is soft, meaning that the original and swapped frames are weighted by the edge mask and then added together.
    The final output is a frame that contains the original occluders, but with the swapped face.
    """
    try:
        h, w = swapped_frame.shape[:2]
        s = float(getattr(modules.globals, 'occlusion_sensitivity', 0.5) or 0.0)
        s = 0.0 if s < 0.0 else (1.0 if s > 1.0 else s)
        sigma = max(0.1, min(0.5, 0.5 - 0.35 * s))
        k_factor = 0.012 + 0.028 * s
        b_factor = 0.012 + 0.028 * s
        pctl = 90.0 - 40.0 * s
        # Derive ROI from face bbox; fall back to full frame
        if hasattr(target_face, 'bbox') and target_face.bbox is not None:
            rx1, ry1, rx2, ry2 = _expand_bbox(tuple(target_face.bbox), w, h, pad=0.12)
        else:
            rx1, ry1, rx2, ry2 = 0, 0, w, h

        roi_o = original_frame[ry1:ry2, rx1:rx2]
        roi_s = swapped_frame[ry1:ry2, rx1:rx2]
        if roi_o.size == 0 or roi_s.size == 0:
            return swapped_frame

        # Edge-based occlusion detection: edges in original missing in swapped
        gray_o = cv2.cvtColor(roi_o, cv2.COLOR_BGR2GRAY)
        gray_s = cv2.cvtColor(roi_s, cv2.COLOR_BGR2GRAY)
        # Light denoise to stabilize edges
        gray_o = cv2.bilateralFilter(gray_o, 5, 75, 75)
        gray_s = cv2.bilateralFilter(gray_s, 5, 75, 75)

        e_o = _auto_canny(gray_o, sigma=sigma)
        e_s = _auto_canny(gray_s, sigma=sigma)
        missing = cv2.subtract(e_o, e_s)  # edges present in original but not in swapped

        # Expand to cover thin fingers/props; kernel scales with ROI size
        k = max(3, int(k_factor * max(roi_o.shape[0], roi_o.shape[1])))
        if k % 2 == 0:
            k += 1
        kernel = cv2.getStructuringElement(cv2.MORPH_ELLIPSE, (k, k))
        occ = cv2.dilate(missing, kernel)

        # Optional gating by color difference to avoid over-preservation
        diff = cv2.absdiff(roi_o, roi_s)
        diff_gray = cv2.cvtColor(diff, cv2.COLOR_BGR2GRAY)
        # Normalize and threshold softly
        thr = max(5, int(np.percentile(diff_gray, pctl)))
        diff_mask = (diff_gray > thr).astype(np.uint8) * 255
        occ = cv2.bitwise_and(occ, diff_mask)

        # Soften to alpha matte
        b = max(3, int(b_factor * max(roi_o.shape[0], roi_o.shape[1])))
        if b % 2 == 0:
            b += 1
        alpha = cv2.GaussianBlur(occ, (b, b), 0).astype(np.float32) / 255.0
        alpha = np.clip(alpha, 0.0, 1.0)
        alpha3 = np.repeat(alpha[:, :, None], 3, axis=2)

        blended = (roi_o.astype(np.float32) * alpha3 + roi_s.astype(np.float32) * (1.0 - alpha3))
        blended = np.clip(blended, 0, 255).astype(np.uint8)
        out = swapped_frame.copy()
        out[ry1:ry2, rx1:rx2] = blended
        return out
    except Exception:
        return swapped_frame


def _smooth_face_inplace(face: Face, dt: float) -> None: # type: ignore
    """Smooths the face landmarks and bounding box of a face using a
    single-pole IIR filter.

    Args:
        face (Face): The face containing the landmarks and bounding box to smooth.
        dt (float): The time step for the filter.

    Returns:
        None
    """
    try:
        kps = getattr(face, 'kps', None)
        bbox = getattr(face, 'bbox', None)
        if kps is None and bbox is None:
            return
        kpsf, bboxf = _get_single_filters()
        if kps is not None:
            flat = [float(v) for v in kps.flatten().tolist()]
            out = kpsf.filter(flat, dt)
            face.kps = np.asarray(out, dtype=np.float32).reshape(-1, 2)  # type: ignore[attr-defined]
        if bbox is not None:
            bb = [float(b) for b in bbox]
            outb = bboxf.filter(bb, dt)
            face.bbox = np.asarray(outb, dtype=np.float32)  # type: ignore[attr-defined]
    except Exception:
        # Be robust: if smoothing fails, skip without breaking swap
        pass

>>>>>>> c6c7cef3

def pre_check() -> bool:
    download_directory_path = resolve_relative_path('../models')
    # Ensure both models are mentioned or downloaded if necessary
    # Conditional download might need adjustment if you want it to fetch FP32 too
    conditional_download(download_directory_path, ['https://huggingface.co/hacksider/deep-live-cam/blob/main/inswapper_128_fp16.onnx'])
    # Add a check or download for the FP32 model if you have a URL
    # conditional_download(download_directory_path, ['URL_TO_FP32_MODEL_HERE'])
    return True


def pre_start() -> bool:
<<<<<<< HEAD
    global STREAM_SOURCE_FACE, STREAM_FRAME_IDX
    STREAM_SOURCE_FACE = None
    STREAM_FRAME_IDX = 0
    # Reset function-static cache used by ``process_frame_stream`` so that
    # frame indexes start from ``0`` for each new run. Without this the
    # index could carry over from a previous preview or run which results
    # in mismatched frame ids when mapping faces. This caused the mapped
    # faces logic to never find a matching frame and therefore no faces
    # were swapped in the final output.
    if hasattr(process_frame_stream, "cache"):
        process_frame_stream.cache = {
            "source_face": None,
            "frame_idx": 0,
        }
    if not modules.globals.map_faces and not is_image(modules.globals.source_path):
        update_status('Select an image for source path.', NAME)
        return False
    elif not modules.globals.map_faces and get_combined_source_face(modules.globals.source_path) is None:
        update_status('No face in source path detected.', NAME)
=======
    # --- No changes needed in pre_start ---
    if not modules.globals.source_path or not modules.globals.target_path:
        update_status('Source and target paths must be set.', NAME)
        return False
    if not is_image(modules.globals.source_path) and not is_video(modules.globals.source_path):
        update_status('Source path must be an image or video.', NAME)
>>>>>>> c6c7cef3
        return False
    if not is_image(modules.globals.target_path) and not is_video(modules.globals.target_path):
        update_status('Target path must be an image or video.', NAME)
        return False
    if not modules.globals.map_faces:
        source_img = cv2.imread(modules.globals.source_path)
        if source_img is None:
            update_status(f"Error: Could not read source image: {modules.globals.source_path}", NAME)
            return False
        source_face = get_one_face(source_img)
        if source_face is None:
            update_status(f"No face in source path detected: {modules.globals.source_path}", NAME)
            return False
    return True


def get_face_swapper() -> Any:
    """
    Returns the face swapper model instance.

    This function will load the face swapper model from disk if it has not been loaded before.
    It will first try to load the FP32 model, and if that fails, it will try to load the FP16 model.
    If neither model is found, it will raise a FileNotFoundError.

    The function is thread-safe and will block other threads until the model is loaded or an exception is thrown.
    """
    global FACE_SWAPPER

    with THREAD_LOCK:
        if FACE_SWAPPER is None:
            # --- MODIFICATION START ---
            # Define paths for both FP32 and FP16 models
            model_dir = resolve_relative_path('../models')
            model_path_fp32 = os.path.join(model_dir, 'inswapper_128.onnx')
            model_path_fp16 = os.path.join(model_dir, 'inswapper_128_fp16.onnx')
            chosen_model_path = None

            # Prioritize FP32 model
            if os.path.exists(model_path_fp32):
                chosen_model_path = model_path_fp32
                update_status(f"Loading FP32 model: {os.path.basename(chosen_model_path)}", NAME)
            # Fallback to FP16 model
            elif os.path.exists(model_path_fp16):
                chosen_model_path = model_path_fp16
                update_status(f"FP32 model not found. Loading FP16 model: {os.path.basename(chosen_model_path)}", NAME)
            # Error if neither model is found
            else:
                error_message = f"Face Swapper model not found. Please ensure 'inswapper_128.onnx' (recommended) or 'inswapper_128_fp16.onnx' exists in the '{model_dir}' directory."
                update_status(error_message, NAME)
                raise FileNotFoundError(error_message)

            # Load the chosen model
            try:
                FACE_SWAPPER = insightface.model_zoo.get_model(chosen_model_path, providers=modules.globals.execution_providers)
            except Exception as e:
                update_status(f"Error loading Face Swapper model {os.path.basename(chosen_model_path)}: {e}", NAME)
                # Optionally, re-raise the exception or handle it more gracefully
                raise e
            # --- MODIFICATION END ---
    return FACE_SWAPPER


<<<<<<< HEAD
def swap_face(source_face: Face, target_face: Face, temp_frame: Frame) -> Frame: # type: ignore
    swapper = get_face_swapper()
    if swapper is None:
        update_status("Face swapper model not loaded, skipping swap.", NAME)
        return temp_frame

    swapped_frame = swapper.get(temp_frame, target_face, source_face, paste_back=True)

    apply_mouth = modules.globals.mouth_mask
    if modules.globals.mouth_mask_segments:
        fps = modules.globals.fps or 30.0
        current_time = modules.globals.current_frame_idx / fps
        apply_mouth = any(start <= current_time <= end for start, end in modules.globals.mouth_mask_segments)

    if apply_mouth:
        face_mask = create_face_mask(target_face, temp_frame)
        mouth_mask, mouth_cutout, mouth_box, lower_lip_polygon = create_lower_mouth_mask(
            target_face, temp_frame
        )

        swapped_frame = apply_mouth_area(
            swapped_frame, mouth_cutout, mouth_box, face_mask, lower_lip_polygon
        )

        if modules.globals.show_mouth_mask_box:
            mouth_mask_data = (mouth_mask, mouth_cutout, mouth_box, lower_lip_polygon)
            swapped_frame = draw_mouth_mask_visualization(
                swapped_frame, target_face, mouth_mask_data
            )

    if modules.globals.foreground_protection:
        # Protect non-face foreground elements using a segmentation mask
        fg_mask = get_foreground_mask(temp_frame)
        face_mask = create_face_mask(target_face, temp_frame)
        occlusion_mask = cv2.bitwise_and(fg_mask, cv2.bitwise_not(face_mask))
        occlusion_mask_3c = cv2.merge([occlusion_mask] * 3) / 255.0
        swapped_frame = (
            swapped_frame * (1 - occlusion_mask_3c) + temp_frame * occlusion_mask_3c
        ).astype(np.uint8)

    return swapped_frame


def swap_face_stable(source_face: Face, target_face: Face, temp_frame: Frame) -> Frame:  # type: ignore
    """Ultra fast swap prioritising raw FPS."""
    swapper = get_face_swapper()
    if swapper is None:
        return temp_frame
    return swapper.get(temp_frame, target_face, source_face, paste_back=True)


def fix_forehead_hair_issue(swapped_frame: Frame, target_face: Face, original_frame: Frame) -> Frame:  # type: ignore
    """Blend the forehead from the original frame back to reduce hair artifacts."""
    try:
        bbox = target_face.bbox.astype(int)
        x1, y1, x2, y2 = bbox
        h, w = swapped_frame.shape[:2]
        x1, y1 = max(0, x1), max(0, y1)
        x2, y2 = min(w, x2), min(h, y2)
        if x2 <= x1 or y2 <= y1:
            return swapped_frame

        forehead_height = int((y2 - y1) * 0.35)
        forehead_y2 = y1 + forehead_height
        if forehead_y2 > y1:
            swapped_forehead = swapped_frame[y1:forehead_y2, x1:x2]
            original_forehead = original_frame[y1:forehead_y2, x1:x2]
            mask = np.ones(swapped_forehead.shape[:2], dtype=np.float32)
            mask = cv2.GaussianBlur(mask, (31, 31), 10)
            mask = mask[:, :, np.newaxis]
            blended = (swapped_forehead * 0.3 + original_forehead * 0.7).astype(np.uint8)
            swapped_frame[y1:forehead_y2, x1:x2] = blended
    except Exception:
        pass
    return swapped_frame


def swap_face_ultra_fast(source_face: Face, target_face: Face, temp_frame: Frame) -> Frame:  # type: ignore
    """Swap with additional forehead protection and mouth masking."""
    swapper = get_face_swapper()
    if swapper is None:
        return temp_frame

    swapped_frame = swapper.get(temp_frame, target_face, source_face, paste_back=True)
    swapped_frame = fix_forehead_hair_issue(swapped_frame, target_face, temp_frame)
    swapped_frame = improve_forehead_matching(swapped_frame, source_face, target_face, temp_frame)

    if modules.globals.mouth_mask:
        face_mask = create_face_mask(target_face, temp_frame)
        mouth_mask, mouth_cutout, mouth_box, lower_lip_polygon = create_lower_mouth_mask(target_face, temp_frame)
        swapped_frame = apply_mouth_area(
            swapped_frame,
            mouth_cutout,
            mouth_box,
            face_mask,
            lower_lip_polygon,
        )

        if modules.globals.show_mouth_mask_box:
            mouth_mask_data = (mouth_mask, mouth_cutout, mouth_box, lower_lip_polygon)
            swapped_frame = draw_mouth_mask_visualization(swapped_frame, target_face, mouth_mask_data)

    return swapped_frame


def create_precise_face_mask(landmarks: np.ndarray, frame_shape: tuple) -> np.ndarray:
    """Create a mask excluding forehead and hair for refined blending."""
    try:
        mask = np.zeros(frame_shape, dtype=np.uint8)

        jaw_line = landmarks[0:33]
        left_eye_area = landmarks[33:42]
        right_eye_area = landmarks[87:96]
        left_eyebrow = landmarks[43:51]
        right_eyebrow = landmarks[97:105]

        face_contour_points = []
        face_contour_points.extend(left_eyebrow)
        face_contour_points.extend(right_eyebrow)
        face_contour_points.extend(jaw_line)
        face_contour_points = np.array(face_contour_points)

        hull = cv2.convexHull(face_contour_points)
        cv2.fillConvexPoly(mask, hull, 255)
        mask = cv2.GaussianBlur(mask, (21, 21), 7)
        return mask
    except Exception:
        return None


def improve_forehead_matching(swapped_frame: Frame, source_face: Face, target_face: Face, original_frame: Frame) -> Frame:  # type: ignore
    """Optionally blend only core facial features back to the original frame."""
    try:
        if hasattr(target_face, 'landmark_2d_106') and target_face.landmark_2d_106 is not None:
            landmarks = target_face.landmark_2d_106.astype(np.int32)
            mask = create_precise_face_mask(landmarks, swapped_frame.shape[:2])
            if mask is not None:
                mask_3d = mask[:, :, np.newaxis] / 255.0
                return (swapped_frame * mask_3d + original_frame * (1 - mask_3d)).astype(np.uint8)

        bbox = target_face.bbox.astype(int)
        x1, y1, x2, y2 = bbox
        h, w = swapped_frame.shape[:2]
        x1, y1 = max(0, x1), max(0, y1)
        x2, y2 = min(w, x2), min(h, y2)
        if x2 <= x1 or y2 <= y1:
            return swapped_frame

        forehead_height = int((y2 - y1) * 0.25)
        face_start_y = y1 + forehead_height
        if face_start_y < y2:
            swapped_area = swapped_frame[face_start_y:y2, x1:x2]
            original_area = original_frame[face_start_y:y2, x1:x2]
            mask = np.ones(swapped_area.shape[:2], dtype=np.float32)
            mask = cv2.GaussianBlur(mask, (15, 15), 5)
            mask = mask[:, :, np.newaxis]
            swapped_frame[face_start_y:y2, x1:x2] = swapped_area * 0.5 + original_area * 0.5
        return swapped_frame
    except Exception:
        return swapped_frame

def process_frame(source_face: Face, temp_frame: Frame) -> Frame:  # type: ignore
    # --- No changes needed in process_frame ---
    # Ensure the frame is in RGB format if color correction is enabled
    # Note: InsightFace swapper often expects BGR by default. Double-check if color issues appear.
    # If color correction is needed *before* swapping and insightface needs BGR:
    # original_was_bgr = True # Assume input is BGR
    # if modules.globals.color_correction:
    #     temp_frame = cv2.cvtColor(temp_frame, cv2.COLOR_BGR2RGB)
    #     original_was_bgr = False # Now it's RGB

=======
def _apply_mouth_mask(original_frame: Frame, swapped_frame: Frame, target_face: Face) -> Frame:  # type: ignore
    """Blend original mouth region back using semantic parsing when available."""
    try:
        h, w = swapped_frame.shape[:2]

        def _normalize_mask(mask: np.ndarray) -> np.ndarray:
            """
            Normalize a mask to the range [0.0, 1.0].
            If the maximum value of the mask is greater than 1.0, it is divided by 255.0 to scale it down.
            Finally, the values are clipped to the range [0.0, 1.0] to ensure it is a valid mask.
            """

            m = mask.astype(np.float32, copy=False)
            if m.max(initial=0.0) > 1.0:
                m = m / 255.0
            return np.clip(m, 0.0, 1.0)

        # 1) Try unified region masks if available (BiSeNet preferred)
        if get_semantic_region_masks is not None:
            try:
                masks = get_semantic_region_masks(swapped_frame, target_face)  # type: ignore
            except Exception:
                masks = None
            if isinstance(masks, dict):
                composed = swapped_frame.astype(np.float32)
                applied = False
                # Teeth/inner mouth preservation
                if getattr(modules.globals, 'preserve_teeth', False) and 'inner_mouth' in masks and isinstance(masks['inner_mouth'], np.ndarray):
                    m = _normalize_mask(masks['inner_mouth'])
                    m3 = np.repeat(m[:, :, None], 3, axis=2)
                    composed = original_frame.astype(np.float32) * m3 + composed * (1.0 - m3)
                    applied = True
                # Mouth/lips preservation
                if getattr(modules.globals, 'mouth_mask', False) and 'mouth' in masks and isinstance(masks['mouth'], np.ndarray):
                    m = _normalize_mask(masks['mouth'])
                    m3 = np.repeat(m[:, :, None], 3, axis=2)
                    composed = original_frame.astype(np.float32) * m3 + composed * (1.0 - m3)
                    applied = True
                # Hairline preservation
                if getattr(modules.globals, 'preserve_hairline', False) and 'hair' in masks and isinstance(masks['hair'], np.ndarray):
                    m = _normalize_mask(masks['hair'])
                    m3 = np.repeat(m[:, :, None], 3, axis=2)
                    composed = original_frame.astype(np.float32) * m3 + composed * (1.0 - m3)
                    applied = True

                composed = np.clip(composed, 0, 255).astype(np.uint8)
                if applied:
                    if getattr(modules.globals, 'show_mouth_mask_box', False):
                        try:
                            to_draw = []
                            if getattr(modules.globals, 'mouth_mask', False) and 'mouth' in masks:
                                to_draw.append(masks['mouth'])
                            if getattr(modules.globals, 'preserve_teeth', False) and 'inner_mouth' in masks:
                                to_draw.append(masks['inner_mouth'])
                            if getattr(modules.globals, 'preserve_hairline', False) and 'hair' in masks:
                                to_draw.append(masks['hair'])
                            for ms in to_draw:
                                vis = (_normalize_mask(ms) * 255).astype(np.uint8)
                                contours, _ = cv2.findContours(vis, cv2.RETR_EXTERNAL, cv2.CHAIN_APPROX_SIMPLE)
                                cv2.drawContours(composed, contours, -1, (0, 255, 0), 2)
                        except Exception:
                            pass
                    return composed

        # 1b) Try single semantic mouth mask (MediaPipe path)
        mask = None
        if get_semantic_mouth_mask is not None:
            try:
                mask = get_semantic_mouth_mask(swapped_frame, target_face)
            except Exception:
                mask = None
        if isinstance(mask, np.ndarray) and mask.shape[:2] == (h, w) and getattr(modules.globals, 'mouth_mask', False):
            mask = _normalize_mask(mask)
            feather = int(max(3, max(w, h) / max(float(getattr(modules.globals, 'mask_feather_ratio', 8) or 8), 1.0)))
            if feather % 2 == 0:
                feather += 1
            if feather >= 3:
                mask = cv2.GaussianBlur(mask, (feather, feather), 0)
                mask = _normalize_mask(mask)
            mask_3 = np.repeat(mask[:, :, None], 3, axis=2)
            composed = (original_frame.astype(np.float32) * mask_3 + swapped_frame.astype(np.float32) * (1.0 - mask_3))
            composed = np.clip(composed, 0, 255).astype(np.uint8)
            if getattr(modules.globals, 'show_mouth_mask_box', False):
                try:
                    vis = (mask * 255).astype(np.uint8)
                    contours, _ = cv2.findContours(vis, cv2.RETR_EXTERNAL, cv2.CHAIN_APPROX_SIMPLE)
                    cv2.drawContours(composed, contours, -1, (0, 255, 0), 2)
                except Exception:
                    pass
            return composed

        # 2) Fallback: ellipse heuristic
        down = float(getattr(modules.globals, 'mask_down_size', 0.5) or 0.5)
        size_scale = float(getattr(modules.globals, 'mask_size', 1.0) or 1.0)
        feather_ratio = float(getattr(modules.globals, 'mask_feather_ratio', 8) or 8)

        ds_w = max(1, int(w * down))
        ds_h = max(1, int(h * down))
        mask_small = np.zeros((ds_h, ds_w), dtype=np.float32)

        has_kps = hasattr(target_face, 'kps') and target_face.kps is not None
        if has_kps:
            kps = np.array(target_face.kps, dtype=np.float32)
            lm_left = kps[3]
            lm_right = kps[4]
            mouth_center = (lm_left + lm_right) / 2.0
            mouth_width = float(np.linalg.norm(lm_right - lm_left))
            mouth_height = mouth_width * 0.6

            cx = float(mouth_center[0])
            cy = float(mouth_center[1])
            ax = max(1.0, (mouth_width * 0.5) * size_scale)
            ay = max(1.0, (mouth_height * 0.5) * size_scale)
        else:
            if hasattr(target_face, 'bbox') and target_face.bbox is not None:
                x1, y1, x2, y2 = map(float, target_face.bbox)
            else:
                x1, y1, x2, y2 = 0.0, 0.0, float(w), float(h)
            cx = (x1 + x2) / 2.0
            cy = y1 + (y2 - y1) * 0.72
            ax = max(1.0, (x2 - x1) * 0.20 * size_scale)
            ay = max(1.0, (y2 - y1) * 0.14 * size_scale)

        cx_ds = int(round(cx * down))
        cy_ds = int(round(cy * down))
        ax_ds = max(1, int(round(ax * down)))
        ay_ds = max(1, int(round(ay * down)))
        cv2.ellipse(mask_small, (cx_ds, cy_ds), (ax_ds, ay_ds), 0, 0, 360, (255, 255, 255), -1)
        mask_small = _normalize_mask(mask_small)

        feather = max(1, int(max(ax_ds, ay_ds) / max(feather_ratio, 1.0)))
        if feather % 2 == 0:
            feather += 1
        if feather >= 3:
            mask_small = cv2.GaussianBlur(mask_small, (feather, feather), 0)
            mask_small = _normalize_mask(mask_small)

        mask = cv2.resize(mask_small, (w, h), interpolation=cv2.INTER_LINEAR)
        mask = _normalize_mask(mask)
        mask_3 = np.repeat(mask[:, :, None], 3, axis=2)
        composed = (original_frame.astype(np.float32) * mask_3 + swapped_frame.astype(np.float32) * (1.0 - mask_3))
        composed = np.clip(composed, 0, 255).astype(np.uint8)

        if getattr(modules.globals, 'show_mouth_mask_box', False):
            cv2.ellipse(
                composed,
                (int(round(cx)), int(round(cy))),
                (int(round(ax)), int(round(ay))),
                0, 0, 360, (0, 255, 0), 2,
            )
        return composed
    except Exception as e:
        update_status(f"Mouth mask failed: {e}", NAME)
        return swapped_frame


def swap_face(source_face: Face, target_face: Face, temp_frame: Frame) -> Frame:  # pyright: ignore[reportInvalidTypeForm]
    # --- No changes needed in swap_face ---
    """
    Replace the face in the temp_frame with the target_face, using the source_face as reference.

    Args:
        source_face (Face): The face to be replaced in temp_frame.
        target_face (Face): The face to replace the source_face with.
        temp_frame (Frame): The frame in which the replacement will take place.

    Returns:
        Frame: The frame with the replaced face.
    """
    swapper = get_face_swapper()
    if swapper is None:
        # Handle case where model failed to load
        update_status("Face swapper model not loaded, skipping swap.", NAME)
        return temp_frame

    original_frame = temp_frame.copy()
    # Optional smoothing on target landmarks/bbox
    if getattr(modules.globals, 'smoothing_enabled', False) and not getattr(modules.globals, 'many_faces', False):
        if (not getattr(modules.globals, 'smoothing_stream_only', True)) or _SMOOTH_IN_STREAM:
            _smooth_face_inplace(target_face, _smoothing_dt())

    swapped = swapper.get(temp_frame, target_face, source_face, paste_back=True)

    # Apply region preservation if any toggle is enabled
    if (
        getattr(modules.globals, 'mouth_mask', False)
        or getattr(modules.globals, 'preserve_teeth', False)
        or getattr(modules.globals, 'preserve_hairline', False)
    ):
        swapped = _apply_mouth_mask(original_frame, swapped, target_face)
    # Preserve foreground occluders (hands/props) by reinstating
    # original pixels where strong edges were removed by swapping
    if getattr(modules.globals, 'occlusion_aware_compositing', True):
        swapped = _apply_occlusion_preserve(original_frame, swapped, target_face)
    return swapped


def process_frame(source_face: Face, temp_frame: Frame) -> Frame: # pyright: ignore[reportInvalidTypeForm]
    """
    Replace the face in the temp_frame with the target_face, using the source_face as reference.

    Args:
        source_face (Face): The face to be replaced in temp_frame.
        temp_frame (Frame): The frame in which the replacement will take place.

    Returns:
        Frame: The frame with the replaced face.
    """
>>>>>>> c6c7cef3
    if modules.globals.many_faces:
        many_faces = get_many_faces(temp_frame)
        if many_faces:
            for target_face in many_faces:
                temp_frame = swap_face_ultra_fast(source_face, target_face, temp_frame)
    else:
        target_face = get_one_face(temp_frame)
        if target_face:
<<<<<<< HEAD
            temp_frame = swap_face_ultra_fast(source_face, target_face, temp_frame)

    # Convert back if necessary (example, might not be needed depending on workflow)
    # if modules.globals.color_correction and not original_was_bgr:
    #      temp_frame = cv2.cvtColor(temp_frame, cv2.COLOR_RGB2BGR)

    return temp_frame


def process_frame_v2(temp_frame: Frame, frame_id: Any = "") -> Frame:
    """Swap faces according to mapping rules.

    When ``map_faces`` is enabled it now takes priority over ``many_faces`` so
    that each source/target pair is honoured even if ``many_faces`` is also
    active.
    """
    try:
        if isinstance(frame_id, str):
            modules.globals.current_frame_idx = int(Path(frame_id).stem)
        else:
            modules.globals.current_frame_idx = int(frame_id)
    except Exception:
        pass

    # process image targets -------------------------------------------------
    if is_image(modules.globals.target_path):
        if modules.globals.map_faces:
            for map_entry in modules.globals.source_target_map:
                if "source" in map_entry:
                    source_face = map_entry['source']['face']
                    target_face = map_entry['target']['face']
                    temp_frame = swap_face_ultra_fast(source_face, target_face, temp_frame)
        elif modules.globals.many_faces:
            source_face = default_source_face()
            for map_entry in modules.globals.source_target_map:
                target_face = map_entry['target']['face']
                temp_frame = swap_face_ultra_fast(source_face, target_face, temp_frame)

    # process video targets --------------------------------------------------
    elif is_video(modules.globals.target_path):
        if modules.globals.map_faces:
            for map_entry in modules.globals.source_target_map:
=======
            temp_frame = swap_face(source_face, target_face, temp_frame)
    return temp_frame


def process_frame_v2(temp_frame: Frame, temp_frame_path: str = "") -> Frame:
    # --- No changes needed in process_frame_v2 ---
    # (Assuming swap_face handles the potential None return from get_face_swapper)
    """
    Process a frame (image or video) by replacing the detected face(s) with the target face(s) as specified in the source-target map.

    Args:
        temp_frame (Frame): The frame in which the replacement will take place.
        temp_frame_path (str): The path of the frame being processed, required for video processing.

    Returns:
        Frame: The frame with the replaced face(s).
    """
    if is_image(modules.globals.target_path):
        if modules.globals.many_faces:
            source_face = default_source_face()
            for map_entry in modules.globals.source_target_map: # Renamed 'map' to 'map_entry'
                target_face = map_entry['target']['face']
                if target_face is not None:
                    temp_frame = swap_face(source_face, target_face, temp_frame)

        elif not modules.globals.many_faces:
            for map_entry in modules.globals.source_target_map: # Renamed 'map' to 'map_entry'
                if "source" in map_entry:
                    source_face = map_entry['source']['face']
                    target_face = map_entry['target']['face']
                    if source_face is not None and target_face is not None:
                        temp_frame = swap_face(source_face, target_face, temp_frame)

    elif is_video(modules.globals.target_path):
        if modules.globals.many_faces:
            source_face = default_source_face()
            for map_entry in modules.globals.source_target_map: # Renamed 'map' to 'map_entry'
                target_frame = [f for f in map_entry['target_faces_in_frame'] if f['location'] == temp_frame_path]

                for frame in target_frame:
                    if frame is not None:
                        for target_face in frame['faces']:
                            if target_face is not None:
                                temp_frame = swap_face(source_face, target_face, temp_frame)

        elif not modules.globals.many_faces:
            for map_entry in modules.globals.source_target_map: # Renamed 'map' to 'map_entry'
>>>>>>> c6c7cef3
                if "source" in map_entry:
                    target_frame = [
                        f for f in map_entry['target_faces_in_frame']
                        if (f.get('location') == frame_id or f.get('frame') == frame_id)
                    ]
                    source_face = map_entry['source']['face']
                    for frame in target_frame:
<<<<<<< HEAD
                        for target_face in frame['faces']:
                            temp_frame = swap_face_ultra_fast(source_face, target_face, temp_frame)
        elif modules.globals.many_faces:
            source_face = default_source_face()
            for map_entry in modules.globals.source_target_map:
                target_frame = [
                    f for f in map_entry['target_faces_in_frame']
                    if (f.get('location') == frame_id or f.get('frame') == frame_id)
                ]
                for frame in target_frame:
                    for target_face in frame['faces']:
                        temp_frame = swap_face_ultra_fast(source_face, target_face, temp_frame)

    # fallback for live feed -------------------------------------------------
    else:
        detected_faces = get_many_faces(temp_frame)
        if modules.globals.map_faces and detected_faces and hasattr(modules.globals, 'simple_map') and modules.globals.simple_map:
            if len(detected_faces) <= len(modules.globals.simple_map['target_embeddings']):
                for detected_face in detected_faces:
                    closest_centroid_index, _ = find_closest_centroid(
                        modules.globals.simple_map['target_embeddings'],
                        detected_face.normed_embedding,
                    )
                    temp_frame = swap_face_ultra_fast(
                        modules.globals.simple_map['source_faces'][closest_centroid_index],
                        detected_face,
                        temp_frame,
                    )
            else:
                detected_faces_centroids = [face.normed_embedding for face in detected_faces]
                for i, target_embedding in enumerate(modules.globals.simple_map['target_embeddings']):
                    closest_centroid_index, _ = find_closest_centroid(
                        detected_faces_centroids, target_embedding
                    )
                    if closest_centroid_index < len(detected_faces):
                        temp_frame = swap_face_ultra_fast(
                            modules.globals.simple_map['source_faces'][i],
                            detected_faces[closest_centroid_index],
                            temp_frame,
                        )
        elif modules.globals.many_faces and detected_faces:
            source_face = default_source_face()
            for target_face in detected_faces:
                temp_frame = swap_face_ultra_fast(source_face, target_face, temp_frame)
        elif detected_faces:
            target_face = detected_faces[0]
            source_face = default_source_face()
            if source_face:
                temp_frame = swap_face_ultra_fast(source_face, target_face, temp_frame)

=======
                        if frame is not None:
                            for target_face in frame['faces']:
                                if target_face is not None:
                                    temp_frame = swap_face(source_face, target_face, temp_frame)
    else: # Fallback for neither image nor video (e.g., live feed?)
        detected_faces = get_many_faces(temp_frame)
        if modules.globals.many_faces:
            if detected_faces is not None:
                source_face = default_source_face()
                for target_face in detected_faces:
                    if target_face is not None:
                        temp_frame = swap_face(source_face, target_face, temp_frame)

        elif not modules.globals.many_faces:
            if detected_faces is not None:
                if hasattr(modules.globals, 'simple_map') and modules.globals.simple_map: # Check simple_map exists
                    if len(detected_faces) <= len(modules.globals.simple_map['target_embeddings']):
                        for detected_face in detected_faces:
                            if detected_face is not None:
                                closest_centroid_index, _ = find_closest_centroid(modules.globals.simple_map['target_embeddings'], detected_face.normed_embedding)
                                temp_frame = swap_face(modules.globals.simple_map['source_faces'][closest_centroid_index], detected_face, temp_frame)
                    else:
                        detected_faces_centroids = [face.normed_embedding for face in detected_faces]
                        i = 0
                        for target_embedding in modules.globals.simple_map['target_embeddings']:
                            closest_centroid_index, _ = find_closest_centroid(detected_faces_centroids, target_embedding)
                            # Ensure index is valid before accessing detected_faces
                            if closest_centroid_index < len(detected_faces):
                                temp_frame = swap_face(modules.globals.simple_map['source_faces'][i], detected_faces[closest_centroid_index], temp_frame)
                            i += 1
>>>>>>> c6c7cef3
    return temp_frame


def process_frames(source_path: str, temp_frame_paths: List[str], progress: Any = None) -> None:
    # --- No changes needed in process_frames ---
    # Note: Ensure get_one_face is called only once if possible for efficiency if !map_faces
    """
    Process frames by replacing the face(s) in each frame with the target face(s) as specified in the source-target map.

    Args:
        source_path (str): The path of the source image or video.
        temp_frame_paths (List[str]): A list of paths to the frames to be processed.
        progress (Any): Optional progress object to track the progress of the processing.

    Returns:
        None
    """

    source_face = None
    if not modules.globals.map_faces:
        source_face = get_combined_source_face(source_path)
        if source_face is None:
             update_status(f"Could not find face in source image: {source_path}, skipping swap.", NAME)
             # If no source face, maybe skip processing? Or handle differently.
             # For now, it will proceed but swap_face might fail later.

    for frame_idx, temp_frame_path in enumerate(temp_frame_paths):
        temp_frame = cv2.imread(temp_frame_path)
        if temp_frame is None:
            update_status(f"Warning: Could not read frame {temp_frame_path}", NAME)
            if progress:
                progress.update(1)  # Still update progress even if frame fails
            continue  # Skip to next frame

        try:
            modules.globals.current_frame_idx = int(Path(temp_frame_path).stem)
        except Exception:
            pass

        try:
            if not modules.globals.map_faces:
                if source_face:  # Only process if source face was found
                    result = process_frame(source_face, temp_frame)
                else:
                    result = temp_frame  # No source face, return original frame
            else:
                result = process_frame_v2(temp_frame, frame_idx)

            cv2.imwrite(temp_frame_path, result)
        except Exception as exception:
            update_status(f"Error processing frame {os.path.basename(temp_frame_path)}: {exception}", NAME)
            # Decide whether to 'pass' (continue processing other frames) or raise
            pass # Continue processing other frames
        finally:
            if progress:
                progress.update(1)


def process_image(source_path: str, target_path: str, output_path: str) -> None:
    # --- No changes needed in process_image ---
    # Note: Added checks for successful image reads and face detection
    """
    Processes an image by enhancing or swapping faces.

    This function attempts to read the target image from the specified path.
    If face mapping is disabled, it reads the source image and attempts to detect
    a face within it. If successful, it processes the target image using the detected
    face from the source image. If face mapping is enabled, the function processes
    the target image directly.

    Args:
        source_path (str): The file path to the source image.
        target_path (str): The file path to the target image.
        output_path (str): The file path where the processed image will be saved.

    Returns:
        None: The processed image is saved to the specified output path.

    Raises:
        None: Does not raise exceptions but logs errors if reading or processing fails.
    """

    target_frame = cv2.imread(target_path) # Read original target for processing
    if target_frame is None:
        update_status(f"Error: Could not read target image: {target_path}", NAME)
        return

    if not modules.globals.map_faces:
        source_face = get_combined_source_face(source_path)
        if source_face is None:
            update_status(f"Error: No face found in source image: {source_path}", NAME)
            return

        result = process_frame(source_face, target_frame)
    else:
        if modules.globals.many_faces:
            update_status('Many faces enabled. Using first source image (if applicable in v2). Processing...', NAME)
        # For process_frame_v2 on single image, it reads the 'output_path' which should be a copy
        # Let's process the 'target_frame' we read instead.
        result = process_frame_v2(target_frame) # Process the frame directly

    # Write the final result to the output path
    success = cv2.imwrite(output_path, result)
    if not success:
        update_status(f"Error: Failed to write output image to: {output_path}", NAME)


def process_video(source_path: str, temp_frame_paths: List[str]) -> None:
    # --- No changes needed in process_video ---
    """
    Process a video frame by frame.

    Args:
        source_path (str): Path to the source video.
        temp_frame_paths (List[str]): Paths to the temporary frames of the video.

    Returns:
        None: The processed video is saved back to the original source path.
    """
    if modules.globals.map_faces and modules.globals.many_faces:
        update_status('Many faces enabled. Using first source image (if applicable in v2). Processing...', NAME)
    # The core processing logic is delegated, which is good.
    modules.processors.frame.core.process_video(source_path, temp_frame_paths, process_frames)

def process_frame_stream(source_path: str, frame: Frame) -> Frame:
    """
    Enhance faces in a live frame stream.

    Function-static storage is used to avoid using global variables.
    """
    # Function-static storage to avoid globals
    if not hasattr(process_frame_stream, "cache"):
        process_frame_stream.cache = {
            "source_face": None,  # The source face for non-mapped processing
            "frame_idx": 0,  # The current frame index
        }

    cache = process_frame_stream.cache

<<<<<<< HEAD
    if not modules.globals.map_faces:
        # If not mapping faces, use the first source face found
        if cache["source_face"] is None:
            img = cv2.imread(source_path)
            if img is not None:
                cache["source_face"] = get_one_face(img)

        if cache["source_face"] is not None:
            # Process the frame using the source face
            return process_frame(cache["source_face"], frame)
        # If no source face, return the original frame
        return frame
    else:
        # Process the frame using the frame index
        processed = process_frame_v2(frame, cache["frame_idx"])
        # Increment the frame index for the next iteration
        cache["frame_idx"] += 1
        return processed


# STREAM_SOURCE_FACE = None
# STREAM_FRAME_IDX = 0


# def process_frame_stream(source_path: str, frame: Frame) -> Frame:
#     global STREAM_SOURCE_FACE, STREAM_FRAME_IDX
#     if not modules.globals.map_faces:
#         if STREAM_SOURCE_FACE is None:
#             STREAM_SOURCE_FACE = get_combined_source_face(source_path)
#         if STREAM_SOURCE_FACE is not None:
#             modules.globals.current_frame_idx = STREAM_FRAME_IDX
#             STREAM_FRAME_IDX += 1
#             return process_frame(STREAM_SOURCE_FACE, frame)
#         return frame
#     else:
#         modules.globals.current_frame_idx = STREAM_FRAME_IDX
#         processed = process_frame_v2(frame, STREAM_FRAME_IDX)
#         STREAM_FRAME_IDX += 1
#         return processed
=======
def process_frame_stream(source_path: str, frame: Frame) -> Frame:
    """
    Process a frame from a video stream.

    This function is intended to be used as a callback for video stream processing.
    It will read the source image if it has not already been read, and then use it to
    process the frame. If the source image is not provided, or could not be read, it
    will return the original frame.

    Args:
        source_path (str): Path to the source image.
        frame (Frame): The frame to be processed.

    Returns:
        Frame: The processed frame.
    """
    global STREAM_SOURCE_FACE
    global _SMOOTH_IN_STREAM
    if not modules.globals.map_faces:
        if STREAM_SOURCE_FACE is None:
            source_img = cv2.imread(source_path)
            if source_img is not None:
                STREAM_SOURCE_FACE = get_one_face(source_img)
        if STREAM_SOURCE_FACE is not None:
            # Mark smoothing context as streaming for this call only
            prev_flag = _SMOOTH_IN_STREAM
            _SMOOTH_IN_STREAM = True
            try:
                return process_frame(STREAM_SOURCE_FACE, frame)
            finally:
                _SMOOTH_IN_STREAM = prev_flag
        return frame
    else:
        # Streaming context also applies to v2 path
        prev_flag = _SMOOTH_IN_STREAM
        _SMOOTH_IN_STREAM = True
        try:
            return process_frame_v2(frame)
        finally:
            _SMOOTH_IN_STREAM = prev_flag
>>>>>>> c6c7cef3
<|MERGE_RESOLUTION|>--- conflicted
+++ resolved
@@ -1,21 +1,13 @@
 import os  # <-- Added for os.path.exists
-<<<<<<< HEAD
-from typing import Any, List
-from pathlib import Path
-=======
 import time
 import math
 from typing import Any, List, Optional, Tuple
->>>>>>> c6c7cef3
 import cv2
 import numpy as np
 import insightface
 import threading
-<<<<<<< HEAD
+import numpy as np
 import mediapipe as mp
-=======
-import numpy as np
->>>>>>> c6c7cef3
 
 import modules.globals
 import modules.processors.frame.core
@@ -45,713 +37,6 @@
 THREAD_LOCK = threading.Lock()
 NAME = 'DLC.FACE-SWAPPER'
 
-<<<<<<< HEAD
-SEGMENTER = None
-
-
-from typing import Tuple
-
-
-from typing import Optional
-
-def get_combined_source_face(source_path: str) -> Optional[Face]: # type: ignore
-    """Load the source face and optionally merge with an open-mouth still."""
-    source_img = cv2.imread(source_path)
-    if source_img is None:
-        return None
-    source_face = get_one_face(source_img)
-    open_path = modules.globals.open_mouth_source_path
-    if source_face is not None and open_path and is_image(open_path):
-        open_img = cv2.imread(open_path)
-        if open_img is not None:
-            open_face = get_one_face(open_img)
-            if open_face is not None and hasattr(source_face, "embedding") and hasattr(open_face, "embedding"):
-                combined = source_face.embedding + open_face.embedding
-                norm = np.linalg.norm(combined)
-                if norm != 0:
-                    combined = combined / norm
-                source_face.embedding = combined
-    return source_face
-
-# def create_lower_mouth_mask(
-#     face: Face, frame: Frame # type: ignore
-# ) -> Tuple[np.ndarray, np.ndarray, tuple, np.ndarray]:
-#     """Create a mask tightly around the mouth area, including only the upper lip (not the nose)."""
-
-#     # Create a zero-filled mask with the same height and width as the frame
-#     mask = np.zeros(frame.shape[:2], dtype=np.uint8)
-#     # Initialize the mouth cutout, which will be populated if the face has landmarks
-#     mouth_cutout = None
-#     # Get the 106-point landmark array from the face
-#     landmarks = face.landmark_2d_106
-
-#     if landmarks is not None:
-#         # Restrict indices to outer lip and immediate upper lip, avoiding nose
-#         mouth_indices =  [
-#             65,
-#             66,
-#             62,
-#             70,
-#             69,
-#             18,
-#             19,
-#             20,
-#             21,
-#             22,
-#             23,
-#             24,
-#             0,
-#             8,
-#             7,
-#             6,
-#             5,
-#             4,
-#             3,
-#             2,
-#             65,
-#         ]
-#         # mouth_indices = list(range(52, 72))
-#         # mouth_indices = [
-#         #     65, 66, 62, 70, 69, # upper lip corners
-#         #     60, 61, 63, 64, 71, 72, 73, 74, 75, # just above upper lip
-#         #     8, 7, 6, 5, 4, 3, 2, # lower lip
-#         #     0 # left mouth corner
-#         # ]
-#         # Only use points that form the upper lip and immediate area above
-#         mouth_points = landmarks[mouth_indices].astype(np.int32)
-#         # Compute the convex hull of the mouth points
-#         hull = cv2.convexHull(mouth_points)
-#         # Get the bounding box of the convex hull
-#         x, y, w, h = cv2.boundingRect(hull)
-
-#         # Clip coordinates to ensure we do not index outside of the frame
-#         frame_height, frame_width = frame.shape[:2]
-#         min_x, min_y = x, y
-#         max_x, max_y = x + w, y + h
-#         clip_min_x = max(min_x, 0)
-#         clip_min_y = max(min_y, 0)
-#         clip_max_x = min(max_x, frame_width)
-#         clip_max_y = min(max_y, frame_height)
-
-#         # Create a zero-filled mask ROI with the same shape as the bounding box
-#         mask_roi_full = np.zeros((h, w), dtype=np.uint8)
-#         # Shift the convex hull so that the origin is at the top-left of the bounding box
-#         shifted_hull = hull - [x, y]
-#         # Fill the convex hull in the mask ROI with white (255)
-#         cv2.fillConvexPoly(mask_roi_full, shifted_hull, 255)
-
-#         # Optional: very slight blur for feathering, but not enough to extend past mouth
-#         mask_roi_full = cv2.GaussianBlur(mask_roi_full, (5, 5), 1)
-
-#         # Crop ROI if clipping occurred
-#         mask_roi = mask_roi_full[clip_min_y - y : clip_max_y - y, clip_min_x - x : clip_max_x - x]
-
-#         # Copy the mask ROI into the output mask
-#         mask[clip_min_y:clip_max_y, clip_min_x:clip_max_x] = mask_roi
-
-#         # Extract the mouth cutout from the original frame
-#         mouth_cutout = frame[clip_min_y:clip_max_y, clip_min_x:clip_max_x].copy()
-#         # Save the lower lip polygon (the convex hull of the mouth points)
-#         lower_lip_polygon = hull
-#         # Return the mask, mouth cutout, bounding box coordinates, and lower lip polygon
-#         return mask, mouth_cutout, (clip_min_x, clip_min_y, clip_max_x, clip_max_y), lower_lip_polygon
-
-#     # If the face does not have landmarks, return an empty mask and None for the mouth cutout
-#     return mask, mouth_cutout, (0, 0, 0, 0), None
-
-
-# # def draw_mouth_mask_visualization(
-# #     frame: Frame, face: Face, mouth_mask_data: tuple # type: ignore
-# # ) -> Frame:
-# #     """Visualize the expanded mouth mask and the lower lip polygon.
-
-# #     This function takes a frame and a face as input and returns a new frame with
-# #     visualizations of the expanded mouth mask and the lower lip polygon.
-
-# #     Args:
-# #         frame: The original frame.
-# #         face: The face object containing the landmarks.
-# #         mouth_mask_data: A tuple containing the mouth mask, the mouth cutout, the
-# #             bounding box coordinates, and the lower lip polygon.
-
-# #     Returns:
-# #         A new frame with visualizations of the expanded mouth mask and the lower
-# #             lip polygon.
-# #     """
-
-# #     # Get the landmarks from the face object
-# #     landmarks = face.landmark_2d_106
-
-# #     # If the landmarks are not None, proceed with visualization
-# #     if landmarks is not None and mouth_mask_data is not None:
-# #         # Unpack the mouth mask data tuple
-# #         mask, mouth_cutout, (min_x, min_y, max_x, max_y), lower_lip_polygon = mouth_mask_data
-
-# #         # Create a copy of the original frame for visualization
-# #         vis_frame = frame.copy()
-
-# #         # Get the height and width of the frame
-# #         height, width = vis_frame.shape[:2]
-
-# #         # Clip the coordinates to ensure they do not exceed the frame boundaries
-# #         min_x, min_y = max(0, min_x), max(0, min_y)
-# #         max_x, max_y = min(width, max_x), min(height, max_y)
-
-# #         # --- Expanded region: include chin, lower cheeks, and more of the upper lip ---
-
-# #         # Define the indices for the expanded mouth region
-# #         # These indices include the chin, lower cheek area, and more of the upper lip
-# #         chin_indices = [4, 5, 6, 7, 8, 9, 10, 11, 12, 13, 14, 15, 16, 17, 18, 19, 20, 21, 22, 23, 24, 0, 1, 2, 3]
-# #         mouth_indices = [
-# #             65, 66, 62, 70, 69, 18, 19, 20, 21, 22, 23, 24, 0, 8, 7, 6, 5, 4, 3, 2,
-# #             60, 61, 63, 64, 71, 72, 73, 74, 75  # points above upper lip (adjust as needed)
-# #         ]
-# #         upper_lip_indices = [76, 77, 78, 79, 80, 81, 82, 83, 84, 85, 86, 87, 88, 89, 90, 91, 92, 93, 94, 95, 96, 97, 98, 99]
-
-# #         # Concatenate the expanded points
-# #         expanded_points = np.concatenate([
-# #             landmarks[mouth_indices],
-# #             landmarks[chin_indices][::-1],
-# #             landmarks[upper_lip_indices][::-1]
-# #         ]).astype(np.int32)
-
-# #         # Compute the convex hull of the expanded points
-# #         expanded_hull = cv2.convexHull(expanded_points)
-
-# #         # Draw the expanded hull as a yellow polygon
-# #         cv2.polylines(vis_frame, [expanded_hull], True, (0, 128, 255), 2)
-
-# #         # Draw the lower lip polygon as a green polygon
-# #         cv2.polylines(vis_frame, [lower_lip_polygon], True, (0, 255, 0), 2)
-
-# #         # Draw a filled expanded mask (semi-transparent overlay)
-# #         overlay = vis_frame.copy()
-# #         cv2.fillConvexPoly(overlay, expanded_hull, (0, 128, 255))
-# #         alpha = 0.25
-# #         vis_frame = cv2.addWeighted(overlay, alpha, vis_frame, 1 - alpha, 0)
-
-# #         # Feathered mask for the expanded region
-# #         mask_region = np.zeros((max_y - min_y, max_x - min_x), dtype=np.uint8)
-# #         shifted_hull = expanded_hull - [min_x, min_y]
-# #         cv2.fillConvexPoly(mask_region, shifted_hull, 255)
-# #         feather_amount = max(
-# #             5,
-# #             min(40, (max_x - min_x) // 8, (max_y - min_y) // 8),
-# #         )
-# #         kernel_size = 2 * feather_amount + 1
-# #         feathered_mask = cv2.GaussianBlur(mask_region.astype(float), (kernel_size, kernel_size), 0)
-# #         feathered_mask = (feathered_mask / feathered_mask.max() * 255).astype(np.uint8)
-# #         # Overlay feathered mask as heatmap
-# #         color_mask = cv2.applyColorMap(feathered_mask, cv2.COLORMAP_JET)
-# #         mask_area = vis_frame[min_y:max_y, min_x:max_x]
-# #         vis_frame[min_y:max_y, min_x:max_x] = cv2.addWeighted(mask_area, 0.7, color_mask, 0.3, 0)
-
-# #         # Add a text label to the visualization
-# #         cv2.putText(
-# #             vis_frame,
-# #             "Expanded Mouth/Chin Mask",
-# #             (min_x, min_y - 10),
-# #             cv2.FONT_HERSHEY_SIMPLEX,
-# #             0.5,
-# #             (255, 255, 255),
-# #             1,
-# #         )
-
-# #         # Return the visualization
-# #         return vis_frame
-
-# #     # If the landmarks are None, return the original frame
-# #     return frame
-
-# def draw_mouth_mask_visualization(
-#     frame: Frame, face: Face, mouth_mask_data: tuple # type: ignore
-# ) -> Frame:
-#     landmarks = face.landmark_2d_106
-#     if landmarks is not None and mouth_mask_data is not None:
-#         mask, mouth_cutout, (min_x, min_y, max_x, max_y), lower_lip_polygon = (
-#             mouth_mask_data
-#         )
-
-#         vis_frame = frame.copy()
-
-#         # Ensure coordinates are within frame bounds
-#         height, width = vis_frame.shape[:2]
-#         min_x, min_y = max(0, min_x), max(0, min_y)
-#         max_x, max_y = min(width, max_x), min(height, max_y)
-
-#         # Adjust mask to match the region size
-#         mask_region = mask[0 : max_y - min_y, 0 : max_x - min_x]
-
-#         # vis_region = vis_frame[min_y:max_y, min_x:max_x]
-
-#         # Draw the lower lip polygon
-#         cv2.polylines(vis_frame, [lower_lip_polygon], True, (0, 255, 0), 2)
-
-#         feather_amount = max(
-#             1,
-#             min(
-#                 30,
-#                 (max_x - min_x) // modules.globals.mask_feather_ratio,
-#                 (max_y - min_y) // modules.globals.mask_feather_ratio,
-#             ),
-#         )
-#         kernel_size = 2 * feather_amount + 1
-#         feathered_mask = cv2.GaussianBlur(
-#             mask_region.astype(float), (kernel_size, kernel_size), 0
-#         )
-#         feathered_mask = (feathered_mask / feathered_mask.max() * 255).astype(np.uint8)
-
-#         cv2.putText(
-#             vis_frame,
-#             "Lower Mouth Mask",
-#             (min_x, min_y - 10),
-#             cv2.FONT_HERSHEY_SIMPLEX,
-#             0.5,
-#             (255, 255, 255),
-#             1,
-#         )
-#         cv2.putText(
-#             vis_frame,
-#             "Feathered Mask",
-#             (min_x, max_y + 20),
-#             cv2.FONT_HERSHEY_SIMPLEX,
-#             0.5,
-#             (255, 255, 255),
-#             1,
-#         )
-
-#         return vis_frame
-#     return frame
-
-# def apply_mouth_area(
-#     frame: np.ndarray,
-#     mouth_cutout: np.ndarray,
-#     mouth_box: tuple,
-#     face_mask: np.ndarray,
-#     mouth_polygon: np.ndarray,
-# ) -> np.ndarray:
-#     min_x, min_y, max_x, max_y = mouth_box
-#     box_width = max_x - min_x
-#     box_height = max_y - min_y
-
-#     if (
-#         mouth_cutout is None
-#         or box_width is None
-#         or box_height is None
-#         or face_mask is None
-#         or mouth_polygon is None
-#     ):
-#         return frame
-
-#     try:
-#         resized_mouth_cutout = cv2.resize(mouth_cutout, (box_width, box_height))
-#         roi = frame[min_y:max_y, min_x:max_x]
-
-#         if roi.shape != resized_mouth_cutout.shape:
-#             resized_mouth_cutout = cv2.resize(
-#                 resized_mouth_cutout, (roi.shape[1], roi.shape[0])
-#             )
-
-#         color_corrected_mouth = apply_color_transfer(resized_mouth_cutout, roi)
-
-#         polygon_mask = np.zeros(roi.shape[:2], dtype=np.uint8)
-#         adjusted_polygon = mouth_polygon - [min_x, min_y]
-#         cv2.fillPoly(polygon_mask, [adjusted_polygon], 255)
-
-#         feather_amount = min(
-#             30,
-#             box_width // modules.globals.mask_feather_ratio,
-#             box_height // modules.globals.mask_feather_ratio,
-#         )
-#         feathered_mask = cv2.GaussianBlur(
-#             polygon_mask.astype(float), (0, 0), feather_amount
-#         )
-#         feathered_mask = feathered_mask / feathered_mask.max()
-
-#         face_mask_roi = face_mask[min_y:max_y, min_x:max_x]
-#         combined_mask = feathered_mask * (face_mask_roi / 255.0)
-
-#         combined_mask = combined_mask[:, :, np.newaxis]
-#         blended = (
-#             color_corrected_mouth * combined_mask + roi * (1 - combined_mask)
-#         ).astype(np.uint8)
-
-#         face_mask_3channel = (
-#             np.repeat(face_mask_roi[:, :, np.newaxis], 3, axis=2) / 255.0
-#         )
-#         final_blend = blended * face_mask_3channel + roi * (1 - face_mask_3channel)
-
-#         frame[min_y:max_y, min_x:max_x] = final_blend.astype(np.uint8)
-#     except Exception as e:
-#         pass
-
-#     return frame
-
-def create_lower_mouth_mask(
-    face: Face, frame: Frame # type: ignore
-) -> Tuple[np.ndarray, np.ndarray, tuple, np.ndarray]:
-    mask = np.zeros(frame.shape[:2], dtype=np.uint8)
-    mouth_cutout = None
-    landmarks = face.landmark_2d_106
-    if landmarks is not None:
-        #                  0  1  2  3  4  5  6  7  8  9  10 11 12 13 14 15 16 17 18 19 20
-        lower_lip_order = [
-            65,
-            66,
-            62,
-            70,
-            69,
-            18,
-            19,
-            20,
-            21,
-            22,
-            23,
-            24,
-            0,
-            8,
-            7,
-            6,
-            5,
-            4,
-            3,
-            2,
-            65,
-        ]
-        lower_lip_landmarks = landmarks[lower_lip_order].astype(
-            np.float32
-        )  # Use float for precise calculations
-
-        # Calculate the center of the landmarks
-        center = np.mean(lower_lip_landmarks, axis=0)
-
-        # Expand the landmarks outward
-        expansion_factor = (
-            1 + modules.globals.mask_down_size
-        )  # Adjust this for more or less expansion
-        expanded_landmarks = (lower_lip_landmarks - center) * expansion_factor + center
-
-        # Extend the top lip part
-        toplip_indices = [
-            20,
-            0,
-            1,
-            2,
-            3,
-            4,
-            5,
-        ]  # Indices for landmarks 2, 65, 66, 62, 70, 69, 18
-        toplip_extension = (
-            modules.globals.mask_size * 0.5
-        )  # Adjust this factor to control the extension
-        for idx in toplip_indices:
-            direction = expanded_landmarks[idx] - center
-            direction = direction / np.linalg.norm(direction)
-            expanded_landmarks[idx] += direction * toplip_extension
-
-        # Extend the bottom part (chin area)
-        chin_indices = [
-            11,
-            12,
-            13,
-            14,
-            15,
-            16,
-        ]  # Indices for landmarks 21, 22, 23, 24, 0, 8
-        chin_extension = 2 * 0.0  # Adjust this factor to control the extension
-        for idx in chin_indices:
-            expanded_landmarks[idx][1] += (
-                expanded_landmarks[idx][1] - center[1]
-            ) * chin_extension
-
-        # Convert back to integer coordinates
-        expanded_landmarks = expanded_landmarks.astype(np.int32)
-
-        # Calculate bounding box for the expanded lower mouth
-        min_x, min_y = np.min(expanded_landmarks, axis=0)
-        max_x, max_y = np.max(expanded_landmarks, axis=0)
-
-        # Add some padding to the bounding box
-        padding = int((max_x - min_x) * 0.1)  # 10% padding
-        min_x = max(0, min_x - padding)
-        min_y = max(0, min_y - padding)
-        max_x = min(frame.shape[1], max_x + padding)
-        max_y = min(frame.shape[0], max_y + padding)
-
-        # Ensure the bounding box dimensions are valid
-        if max_x <= min_x or max_y <= min_y:
-            if (max_x - min_x) <= 1:
-                max_x = min_x + 1
-            if (max_y - min_y) <= 1:
-                max_y = min_y + 1
-
-        # Create the mask
-        mask_roi = np.zeros((max_y - min_y, max_x - min_x), dtype=np.uint8)
-        cv2.fillPoly(mask_roi, [expanded_landmarks - [min_x, min_y]], 255)
-
-        # Apply Gaussian blur to soften the mask edges
-        mask_roi = cv2.GaussianBlur(mask_roi, (15, 15), 5)
-
-        # Place the mask ROI in the full-sized mask
-        mask[min_y:max_y, min_x:max_x] = mask_roi
-
-        # Extract the masked area from the frame
-        mouth_cutout = frame[min_y:max_y, min_x:max_x].copy()
-
-        # Return the expanded lower lip polygon in original frame coordinates
-        lower_lip_polygon = expanded_landmarks
-
-    return mask, mouth_cutout, (min_x, min_y, max_x, max_y), lower_lip_polygon
-
-
-def draw_mouth_mask_visualization(
-    frame: Frame, face: Face, mouth_mask_data: tuple # type: ignore
-) -> Frame:
-    landmarks = face.landmark_2d_106
-    if landmarks is not None and mouth_mask_data is not None:
-        mask, mouth_cutout, (min_x, min_y, max_x, max_y), lower_lip_polygon = (
-            mouth_mask_data
-        )
-
-        vis_frame = frame.copy()
-
-        # Ensure coordinates are within frame bounds
-        height, width = vis_frame.shape[:2]
-        min_x, min_y = max(0, min_x), max(0, min_y)
-        max_x, max_y = min(width, max_x), min(height, max_y)
-
-        # Adjust mask to match the region size
-        mask_region = mask[0 : max_y - min_y, 0 : max_x - min_x]
-
-        # Remove the color mask overlay
-        # color_mask = cv2.applyColorMap((mask_region * 255).astype(np.uint8), cv2.COLORMAP_JET)
-
-        # Ensure shapes match before blending
-        vis_region = vis_frame[min_y:max_y, min_x:max_x]
-        # Remove blending with color_mask
-        # if vis_region.shape[:2] == color_mask.shape[:2]:
-        #     blended = cv2.addWeighted(vis_region, 0.7, color_mask, 0.3, 0)
-        #     vis_frame[min_y:max_y, min_x:max_x] = blended
-
-        # Draw the lower lip polygon
-        cv2.polylines(vis_frame, [lower_lip_polygon], True, (0, 255, 0), 2)
-
-        # Remove the red box
-        # cv2.rectangle(vis_frame, (min_x, min_y), (max_x, max_y), (0, 0, 255), 2)
-
-        # Visualize the feathered mask
-        feather_amount = max(
-            1,
-            min(
-                30,
-                (max_x - min_x) // modules.globals.mask_feather_ratio,
-                (max_y - min_y) // modules.globals.mask_feather_ratio,
-            ),
-        )
-        # Ensure kernel size is odd
-        kernel_size = 2 * feather_amount + 1
-        feathered_mask = cv2.GaussianBlur(
-            mask_region.astype(float), (kernel_size, kernel_size), 0
-        )
-        max_val = feathered_mask.max()
-        if max_val > 0:
-            feathered_mask = (feathered_mask / max_val * 255).astype(np.uint8)
-        else:
-            feathered_mask = np.zeros_like(feathered_mask, dtype=np.uint8)
-        # Remove the feathered mask color overlay
-        # color_feathered_mask = cv2.applyColorMap(feathered_mask, cv2.COLORMAP_VIRIDIS)
-
-        # Ensure shapes match before blending feathered mask
-        # if vis_region.shape == color_feathered_mask.shape:
-        #     blended_feathered = cv2.addWeighted(vis_region, 0.7, color_feathered_mask, 0.3, 0)
-        #     vis_frame[min_y:max_y, min_x:max_x] = blended_feathered
-
-        # Add labels
-        cv2.putText(
-            vis_frame,
-            "Lower Mouth Mask",
-            (min_x, min_y - 10),
-            cv2.FONT_HERSHEY_SIMPLEX,
-            0.5,
-            (255, 255, 255),
-            1,
-        )
-        cv2.putText(
-            vis_frame,
-            "Feathered Mask",
-            (min_x, max_y + 20),
-            cv2.FONT_HERSHEY_SIMPLEX,
-            0.5,
-            (255, 255, 255),
-            1,
-        )
-
-        return vis_frame
-    return frame
-
-
-def apply_mouth_area(
-    frame: np.ndarray,
-    mouth_cutout: np.ndarray,
-    mouth_box: tuple,
-    face_mask: np.ndarray,
-    mouth_polygon: np.ndarray,
-) -> np.ndarray:
-    min_x, min_y, max_x, max_y = mouth_box
-    box_width = max_x - min_x
-    box_height = max_y - min_y
-
-    if (
-        mouth_cutout is None
-        or box_width is None
-        or box_height is None
-        or face_mask is None
-        or mouth_polygon is None
-    ):
-        return frame
-
-    try:
-        resized_mouth_cutout = cv2.resize(mouth_cutout, (box_width, box_height))
-        roi = frame[min_y:max_y, min_x:max_x]
-
-        if roi.shape != resized_mouth_cutout.shape:
-            resized_mouth_cutout = cv2.resize(
-                resized_mouth_cutout, (roi.shape[1], roi.shape[0])
-            )
-
-        color_corrected_mouth = apply_color_transfer(resized_mouth_cutout, roi)
-
-        # Use the provided mouth polygon to create the mask
-        polygon_mask = np.zeros(roi.shape[:2], dtype=np.uint8)
-        adjusted_polygon = mouth_polygon - [min_x, min_y]
-        cv2.fillPoly(polygon_mask, [adjusted_polygon], 255)
-
-        # Apply feathering to the polygon mask
-        feather_amount = min(
-            30,
-            box_width // modules.globals.mask_feather_ratio,
-            box_height // modules.globals.mask_feather_ratio,
-        )
-        feathered_mask = cv2.GaussianBlur(
-            polygon_mask.astype(float), (0, 0), feather_amount
-        )
-        feathered_mask = feathered_mask / feathered_mask.max()
-
-        face_mask_roi = face_mask[min_y:max_y, min_x:max_x]
-        combined_mask = feathered_mask * (face_mask_roi / 255.0)
-
-        combined_mask = combined_mask[:, :, np.newaxis]
-        blended = (
-            color_corrected_mouth * combined_mask + roi * (1 - combined_mask)
-        ).astype(np.uint8)
-
-        # Apply face mask to blended result
-        face_mask_3channel = (
-            np.repeat(face_mask_roi[:, :, np.newaxis], 3, axis=2) / 255.0
-        )
-        final_blend = blended * face_mask_3channel + roi * (1 - face_mask_3channel)
-
-        frame[min_y:max_y, min_x:max_x] = final_blend.astype(np.uint8)
-    except Exception as e:
-        pass
-
-    return frame
-
-def create_face_mask(face: Face, frame: Frame) -> np.ndarray: # type: ignore
-    mask = np.zeros(frame.shape[:2], dtype=np.uint8)
-    landmarks = face.landmark_2d_106
-    if landmarks is not None:
-        landmarks = landmarks.astype(np.int32)
-
-        right_side_face = landmarks[0:16]
-        left_side_face = landmarks[17:32]
-        # right_eye = landmarks[33:42]
-        right_eye_brow = landmarks[43:51]
-        # left_eye = landmarks[87:96]
-        left_eye_brow = landmarks[97:105]
-
-        right_eyebrow_top = np.min(right_eye_brow[:, 1])
-        left_eyebrow_top = np.min(left_eye_brow[:, 1])
-        eyebrow_top = min(right_eyebrow_top, left_eyebrow_top)
-
-        face_top = np.min([right_side_face[0, 1], left_side_face[-1, 1]])
-        forehead_height = face_top - eyebrow_top
-        extended_forehead_height = int(forehead_height * 5.0)
-
-        forehead_left = right_side_face[0].copy()
-        forehead_right = left_side_face[-1].copy()
-        forehead_left[1] -= extended_forehead_height
-        forehead_right[1] -= extended_forehead_height
-
-        face_outline = np.vstack(
-            [
-                [forehead_left],
-                right_side_face,
-                left_side_face[::-1],
-                [forehead_right],
-            ]
-        )
-
-        padding = int(
-            np.linalg.norm(right_side_face[0] - left_side_face[-1]) * 0.05
-        )
-
-        hull = cv2.convexHull(face_outline)
-        hull_padded = []
-        for point in hull:
-            x, y = point[0]
-            center = np.mean(face_outline, axis=0)
-            direction = np.array([x, y]) - center
-            direction = direction / np.linalg.norm(direction)
-            padded_point = np.array([x, y]) + direction * padding
-            hull_padded.append(padded_point)
-
-        hull_padded = np.array(hull_padded, dtype=np.int32)
-
-        cv2.fillConvexPoly(mask, hull_padded, 255)
-
-        mask = cv2.GaussianBlur(mask, (5, 5), 3)
-
-    return mask
-
-
-def get_foreground_mask(frame: Frame) -> np.ndarray:
-    """Return a binary mask for prominent foreground objects with improved sensitivity."""
-    global SEGMENTER
-    if SEGMENTER is None:
-        SEGMENTER = mp.solutions.selfie_segmentation.SelfieSegmentation(model_selection=1)
-
-    results = SEGMENTER.process(cv2.cvtColor(frame, cv2.COLOR_BGR2RGB))
-    if results.segmentation_mask is None:
-        return np.zeros(frame.shape[:2], dtype=np.uint8)
-
-    # Increase sensitivity by adjusting the threshold
-    mask = (results.segmentation_mask > 0.3).astype(np.uint8) * 255
-    return mask
-
-
-def apply_color_transfer(source, target):
-    source = cv2.cvtColor(source, cv2.COLOR_BGR2LAB).astype("float32")
-    target = cv2.cvtColor(target, cv2.COLOR_BGR2LAB).astype("float32")
-
-    source_mean, source_std = cv2.meanStdDev(source)
-    target_mean, target_std = cv2.meanStdDev(target)
-
-    source_mean = source_mean.reshape(1, 1, 3)
-    source_std = source_std.reshape(1, 1, 3)
-    target_mean = target_mean.reshape(1, 1, 3)
-    target_std = target_std.reshape(1, 1, 3)
-
-    # Avoid division by zero by adding epsilon
-    epsilon = 1e-6
-    safe_source_std = np.where(source_std < epsilon, epsilon, source_std)
-    source = (source - source_mean) * (target_std / safe_source_std) + target_mean
-
-    # Remove NaNs/Infs before casting
-    source = np.nan_to_num(source, nan=0.0, posinf=255.0, neginf=0.0)
-    return cv2.cvtColor(np.clip(source, 0, 255).astype("uint8"), cv2.COLOR_LAB2BGR)
-
-=======
 # -----------------------------
 # One-Euro filter for smoothing
 # -----------------------------
@@ -1080,7 +365,6 @@
         # Be robust: if smoothing fails, skip without breaking swap
         pass
 
->>>>>>> c6c7cef3
 
 def pre_check() -> bool:
     download_directory_path = resolve_relative_path('../models')
@@ -1093,34 +377,12 @@
 
 
 def pre_start() -> bool:
-<<<<<<< HEAD
-    global STREAM_SOURCE_FACE, STREAM_FRAME_IDX
-    STREAM_SOURCE_FACE = None
-    STREAM_FRAME_IDX = 0
-    # Reset function-static cache used by ``process_frame_stream`` so that
-    # frame indexes start from ``0`` for each new run. Without this the
-    # index could carry over from a previous preview or run which results
-    # in mismatched frame ids when mapping faces. This caused the mapped
-    # faces logic to never find a matching frame and therefore no faces
-    # were swapped in the final output.
-    if hasattr(process_frame_stream, "cache"):
-        process_frame_stream.cache = {
-            "source_face": None,
-            "frame_idx": 0,
-        }
-    if not modules.globals.map_faces and not is_image(modules.globals.source_path):
-        update_status('Select an image for source path.', NAME)
-        return False
-    elif not modules.globals.map_faces and get_combined_source_face(modules.globals.source_path) is None:
-        update_status('No face in source path detected.', NAME)
-=======
     # --- No changes needed in pre_start ---
     if not modules.globals.source_path or not modules.globals.target_path:
         update_status('Source and target paths must be set.', NAME)
         return False
     if not is_image(modules.globals.source_path) and not is_video(modules.globals.source_path):
         update_status('Source path must be an image or video.', NAME)
->>>>>>> c6c7cef3
         return False
     if not is_image(modules.globals.target_path) and not is_video(modules.globals.target_path):
         update_status('Target path must be an image or video.', NAME)
@@ -1183,179 +445,6 @@
     return FACE_SWAPPER
 
 
-<<<<<<< HEAD
-def swap_face(source_face: Face, target_face: Face, temp_frame: Frame) -> Frame: # type: ignore
-    swapper = get_face_swapper()
-    if swapper is None:
-        update_status("Face swapper model not loaded, skipping swap.", NAME)
-        return temp_frame
-
-    swapped_frame = swapper.get(temp_frame, target_face, source_face, paste_back=True)
-
-    apply_mouth = modules.globals.mouth_mask
-    if modules.globals.mouth_mask_segments:
-        fps = modules.globals.fps or 30.0
-        current_time = modules.globals.current_frame_idx / fps
-        apply_mouth = any(start <= current_time <= end for start, end in modules.globals.mouth_mask_segments)
-
-    if apply_mouth:
-        face_mask = create_face_mask(target_face, temp_frame)
-        mouth_mask, mouth_cutout, mouth_box, lower_lip_polygon = create_lower_mouth_mask(
-            target_face, temp_frame
-        )
-
-        swapped_frame = apply_mouth_area(
-            swapped_frame, mouth_cutout, mouth_box, face_mask, lower_lip_polygon
-        )
-
-        if modules.globals.show_mouth_mask_box:
-            mouth_mask_data = (mouth_mask, mouth_cutout, mouth_box, lower_lip_polygon)
-            swapped_frame = draw_mouth_mask_visualization(
-                swapped_frame, target_face, mouth_mask_data
-            )
-
-    if modules.globals.foreground_protection:
-        # Protect non-face foreground elements using a segmentation mask
-        fg_mask = get_foreground_mask(temp_frame)
-        face_mask = create_face_mask(target_face, temp_frame)
-        occlusion_mask = cv2.bitwise_and(fg_mask, cv2.bitwise_not(face_mask))
-        occlusion_mask_3c = cv2.merge([occlusion_mask] * 3) / 255.0
-        swapped_frame = (
-            swapped_frame * (1 - occlusion_mask_3c) + temp_frame * occlusion_mask_3c
-        ).astype(np.uint8)
-
-    return swapped_frame
-
-
-def swap_face_stable(source_face: Face, target_face: Face, temp_frame: Frame) -> Frame:  # type: ignore
-    """Ultra fast swap prioritising raw FPS."""
-    swapper = get_face_swapper()
-    if swapper is None:
-        return temp_frame
-    return swapper.get(temp_frame, target_face, source_face, paste_back=True)
-
-
-def fix_forehead_hair_issue(swapped_frame: Frame, target_face: Face, original_frame: Frame) -> Frame:  # type: ignore
-    """Blend the forehead from the original frame back to reduce hair artifacts."""
-    try:
-        bbox = target_face.bbox.astype(int)
-        x1, y1, x2, y2 = bbox
-        h, w = swapped_frame.shape[:2]
-        x1, y1 = max(0, x1), max(0, y1)
-        x2, y2 = min(w, x2), min(h, y2)
-        if x2 <= x1 or y2 <= y1:
-            return swapped_frame
-
-        forehead_height = int((y2 - y1) * 0.35)
-        forehead_y2 = y1 + forehead_height
-        if forehead_y2 > y1:
-            swapped_forehead = swapped_frame[y1:forehead_y2, x1:x2]
-            original_forehead = original_frame[y1:forehead_y2, x1:x2]
-            mask = np.ones(swapped_forehead.shape[:2], dtype=np.float32)
-            mask = cv2.GaussianBlur(mask, (31, 31), 10)
-            mask = mask[:, :, np.newaxis]
-            blended = (swapped_forehead * 0.3 + original_forehead * 0.7).astype(np.uint8)
-            swapped_frame[y1:forehead_y2, x1:x2] = blended
-    except Exception:
-        pass
-    return swapped_frame
-
-
-def swap_face_ultra_fast(source_face: Face, target_face: Face, temp_frame: Frame) -> Frame:  # type: ignore
-    """Swap with additional forehead protection and mouth masking."""
-    swapper = get_face_swapper()
-    if swapper is None:
-        return temp_frame
-
-    swapped_frame = swapper.get(temp_frame, target_face, source_face, paste_back=True)
-    swapped_frame = fix_forehead_hair_issue(swapped_frame, target_face, temp_frame)
-    swapped_frame = improve_forehead_matching(swapped_frame, source_face, target_face, temp_frame)
-
-    if modules.globals.mouth_mask:
-        face_mask = create_face_mask(target_face, temp_frame)
-        mouth_mask, mouth_cutout, mouth_box, lower_lip_polygon = create_lower_mouth_mask(target_face, temp_frame)
-        swapped_frame = apply_mouth_area(
-            swapped_frame,
-            mouth_cutout,
-            mouth_box,
-            face_mask,
-            lower_lip_polygon,
-        )
-
-        if modules.globals.show_mouth_mask_box:
-            mouth_mask_data = (mouth_mask, mouth_cutout, mouth_box, lower_lip_polygon)
-            swapped_frame = draw_mouth_mask_visualization(swapped_frame, target_face, mouth_mask_data)
-
-    return swapped_frame
-
-
-def create_precise_face_mask(landmarks: np.ndarray, frame_shape: tuple) -> np.ndarray:
-    """Create a mask excluding forehead and hair for refined blending."""
-    try:
-        mask = np.zeros(frame_shape, dtype=np.uint8)
-
-        jaw_line = landmarks[0:33]
-        left_eye_area = landmarks[33:42]
-        right_eye_area = landmarks[87:96]
-        left_eyebrow = landmarks[43:51]
-        right_eyebrow = landmarks[97:105]
-
-        face_contour_points = []
-        face_contour_points.extend(left_eyebrow)
-        face_contour_points.extend(right_eyebrow)
-        face_contour_points.extend(jaw_line)
-        face_contour_points = np.array(face_contour_points)
-
-        hull = cv2.convexHull(face_contour_points)
-        cv2.fillConvexPoly(mask, hull, 255)
-        mask = cv2.GaussianBlur(mask, (21, 21), 7)
-        return mask
-    except Exception:
-        return None
-
-
-def improve_forehead_matching(swapped_frame: Frame, source_face: Face, target_face: Face, original_frame: Frame) -> Frame:  # type: ignore
-    """Optionally blend only core facial features back to the original frame."""
-    try:
-        if hasattr(target_face, 'landmark_2d_106') and target_face.landmark_2d_106 is not None:
-            landmarks = target_face.landmark_2d_106.astype(np.int32)
-            mask = create_precise_face_mask(landmarks, swapped_frame.shape[:2])
-            if mask is not None:
-                mask_3d = mask[:, :, np.newaxis] / 255.0
-                return (swapped_frame * mask_3d + original_frame * (1 - mask_3d)).astype(np.uint8)
-
-        bbox = target_face.bbox.astype(int)
-        x1, y1, x2, y2 = bbox
-        h, w = swapped_frame.shape[:2]
-        x1, y1 = max(0, x1), max(0, y1)
-        x2, y2 = min(w, x2), min(h, y2)
-        if x2 <= x1 or y2 <= y1:
-            return swapped_frame
-
-        forehead_height = int((y2 - y1) * 0.25)
-        face_start_y = y1 + forehead_height
-        if face_start_y < y2:
-            swapped_area = swapped_frame[face_start_y:y2, x1:x2]
-            original_area = original_frame[face_start_y:y2, x1:x2]
-            mask = np.ones(swapped_area.shape[:2], dtype=np.float32)
-            mask = cv2.GaussianBlur(mask, (15, 15), 5)
-            mask = mask[:, :, np.newaxis]
-            swapped_frame[face_start_y:y2, x1:x2] = swapped_area * 0.5 + original_area * 0.5
-        return swapped_frame
-    except Exception:
-        return swapped_frame
-
-def process_frame(source_face: Face, temp_frame: Frame) -> Frame:  # type: ignore
-    # --- No changes needed in process_frame ---
-    # Ensure the frame is in RGB format if color correction is enabled
-    # Note: InsightFace swapper often expects BGR by default. Double-check if color issues appear.
-    # If color correction is needed *before* swapping and insightface needs BGR:
-    # original_was_bgr = True # Assume input is BGR
-    # if modules.globals.color_correction:
-    #     temp_frame = cv2.cvtColor(temp_frame, cv2.COLOR_BGR2RGB)
-    #     original_was_bgr = False # Now it's RGB
-
-=======
 def _apply_mouth_mask(original_frame: Frame, swapped_frame: Frame, target_face: Face) -> Frame:  # type: ignore
     """Blend original mouth region back using semantic parsing when available."""
     try:
@@ -1564,7 +653,6 @@
     Returns:
         Frame: The frame with the replaced face.
     """
->>>>>>> c6c7cef3
     if modules.globals.many_faces:
         many_faces = get_many_faces(temp_frame)
         if many_faces:
@@ -1573,50 +661,6 @@
     else:
         target_face = get_one_face(temp_frame)
         if target_face:
-<<<<<<< HEAD
-            temp_frame = swap_face_ultra_fast(source_face, target_face, temp_frame)
-
-    # Convert back if necessary (example, might not be needed depending on workflow)
-    # if modules.globals.color_correction and not original_was_bgr:
-    #      temp_frame = cv2.cvtColor(temp_frame, cv2.COLOR_RGB2BGR)
-
-    return temp_frame
-
-
-def process_frame_v2(temp_frame: Frame, frame_id: Any = "") -> Frame:
-    """Swap faces according to mapping rules.
-
-    When ``map_faces`` is enabled it now takes priority over ``many_faces`` so
-    that each source/target pair is honoured even if ``many_faces`` is also
-    active.
-    """
-    try:
-        if isinstance(frame_id, str):
-            modules.globals.current_frame_idx = int(Path(frame_id).stem)
-        else:
-            modules.globals.current_frame_idx = int(frame_id)
-    except Exception:
-        pass
-
-    # process image targets -------------------------------------------------
-    if is_image(modules.globals.target_path):
-        if modules.globals.map_faces:
-            for map_entry in modules.globals.source_target_map:
-                if "source" in map_entry:
-                    source_face = map_entry['source']['face']
-                    target_face = map_entry['target']['face']
-                    temp_frame = swap_face_ultra_fast(source_face, target_face, temp_frame)
-        elif modules.globals.many_faces:
-            source_face = default_source_face()
-            for map_entry in modules.globals.source_target_map:
-                target_face = map_entry['target']['face']
-                temp_frame = swap_face_ultra_fast(source_face, target_face, temp_frame)
-
-    # process video targets --------------------------------------------------
-    elif is_video(modules.globals.target_path):
-        if modules.globals.map_faces:
-            for map_entry in modules.globals.source_target_map:
-=======
             temp_frame = swap_face(source_face, target_face, temp_frame)
     return temp_frame
 
@@ -1664,7 +708,6 @@
 
         elif not modules.globals.many_faces:
             for map_entry in modules.globals.source_target_map: # Renamed 'map' to 'map_entry'
->>>>>>> c6c7cef3
                 if "source" in map_entry:
                     target_frame = [
                         f for f in map_entry['target_faces_in_frame']
@@ -1672,58 +715,6 @@
                     ]
                     source_face = map_entry['source']['face']
                     for frame in target_frame:
-<<<<<<< HEAD
-                        for target_face in frame['faces']:
-                            temp_frame = swap_face_ultra_fast(source_face, target_face, temp_frame)
-        elif modules.globals.many_faces:
-            source_face = default_source_face()
-            for map_entry in modules.globals.source_target_map:
-                target_frame = [
-                    f for f in map_entry['target_faces_in_frame']
-                    if (f.get('location') == frame_id or f.get('frame') == frame_id)
-                ]
-                for frame in target_frame:
-                    for target_face in frame['faces']:
-                        temp_frame = swap_face_ultra_fast(source_face, target_face, temp_frame)
-
-    # fallback for live feed -------------------------------------------------
-    else:
-        detected_faces = get_many_faces(temp_frame)
-        if modules.globals.map_faces and detected_faces and hasattr(modules.globals, 'simple_map') and modules.globals.simple_map:
-            if len(detected_faces) <= len(modules.globals.simple_map['target_embeddings']):
-                for detected_face in detected_faces:
-                    closest_centroid_index, _ = find_closest_centroid(
-                        modules.globals.simple_map['target_embeddings'],
-                        detected_face.normed_embedding,
-                    )
-                    temp_frame = swap_face_ultra_fast(
-                        modules.globals.simple_map['source_faces'][closest_centroid_index],
-                        detected_face,
-                        temp_frame,
-                    )
-            else:
-                detected_faces_centroids = [face.normed_embedding for face in detected_faces]
-                for i, target_embedding in enumerate(modules.globals.simple_map['target_embeddings']):
-                    closest_centroid_index, _ = find_closest_centroid(
-                        detected_faces_centroids, target_embedding
-                    )
-                    if closest_centroid_index < len(detected_faces):
-                        temp_frame = swap_face_ultra_fast(
-                            modules.globals.simple_map['source_faces'][i],
-                            detected_faces[closest_centroid_index],
-                            temp_frame,
-                        )
-        elif modules.globals.many_faces and detected_faces:
-            source_face = default_source_face()
-            for target_face in detected_faces:
-                temp_frame = swap_face_ultra_fast(source_face, target_face, temp_frame)
-        elif detected_faces:
-            target_face = detected_faces[0]
-            source_face = default_source_face()
-            if source_face:
-                temp_frame = swap_face_ultra_fast(source_face, target_face, temp_frame)
-
-=======
                         if frame is not None:
                             for target_face in frame['faces']:
                                 if target_face is not None:
@@ -1754,7 +745,6 @@
                             if closest_centroid_index < len(detected_faces):
                                 temp_frame = swap_face(modules.globals.simple_map['source_faces'][i], detected_faces[closest_centroid_index], temp_frame)
                             i += 1
->>>>>>> c6c7cef3
     return temp_frame
 
 
@@ -1879,62 +869,6 @@
     # The core processing logic is delegated, which is good.
     modules.processors.frame.core.process_video(source_path, temp_frame_paths, process_frames)
 
-def process_frame_stream(source_path: str, frame: Frame) -> Frame:
-    """
-    Enhance faces in a live frame stream.
-
-    Function-static storage is used to avoid using global variables.
-    """
-    # Function-static storage to avoid globals
-    if not hasattr(process_frame_stream, "cache"):
-        process_frame_stream.cache = {
-            "source_face": None,  # The source face for non-mapped processing
-            "frame_idx": 0,  # The current frame index
-        }
-
-    cache = process_frame_stream.cache
-
-<<<<<<< HEAD
-    if not modules.globals.map_faces:
-        # If not mapping faces, use the first source face found
-        if cache["source_face"] is None:
-            img = cv2.imread(source_path)
-            if img is not None:
-                cache["source_face"] = get_one_face(img)
-
-        if cache["source_face"] is not None:
-            # Process the frame using the source face
-            return process_frame(cache["source_face"], frame)
-        # If no source face, return the original frame
-        return frame
-    else:
-        # Process the frame using the frame index
-        processed = process_frame_v2(frame, cache["frame_idx"])
-        # Increment the frame index for the next iteration
-        cache["frame_idx"] += 1
-        return processed
-
-
-# STREAM_SOURCE_FACE = None
-# STREAM_FRAME_IDX = 0
-
-
-# def process_frame_stream(source_path: str, frame: Frame) -> Frame:
-#     global STREAM_SOURCE_FACE, STREAM_FRAME_IDX
-#     if not modules.globals.map_faces:
-#         if STREAM_SOURCE_FACE is None:
-#             STREAM_SOURCE_FACE = get_combined_source_face(source_path)
-#         if STREAM_SOURCE_FACE is not None:
-#             modules.globals.current_frame_idx = STREAM_FRAME_IDX
-#             STREAM_FRAME_IDX += 1
-#             return process_frame(STREAM_SOURCE_FACE, frame)
-#         return frame
-#     else:
-#         modules.globals.current_frame_idx = STREAM_FRAME_IDX
-#         processed = process_frame_v2(frame, STREAM_FRAME_IDX)
-#         STREAM_FRAME_IDX += 1
-#         return processed
-=======
 def process_frame_stream(source_path: str, frame: Frame) -> Frame:
     """
     Process a frame from a video stream.
@@ -1974,5 +908,4 @@
         try:
             return process_frame_v2(frame)
         finally:
-            _SMOOTH_IN_STREAM = prev_flag
->>>>>>> c6c7cef3
+            _SMOOTH_IN_STREAM = prev_flag