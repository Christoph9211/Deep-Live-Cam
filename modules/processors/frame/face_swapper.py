import os  # <-- Added for os.path.exists
import time
import math
from typing import Any, List, Optional, Tuple
import cv2
import insightface
import threading
import numpy as np

import modules.globals
import modules.processors.frame.core
# Ensure update_status is imported if not already globally accessible
# If it's part of modules.core, it might already be accessible via modules.core.update_status
from modules.core import update_status
from modules.face_analyser import get_one_face, get_many_faces, default_source_face
from modules.typing import Face, Frame
from modules.utilities import conditional_download, resolve_relative_path, is_image, is_video
from modules.cluster_analysis import find_closest_centroid
try:
    # Optional semantic segmenter (MediaPipe Face Mesh based)
    from modules.segmenters.semantic import get_mouth_mask as get_semantic_mouth_mask
except Exception:
    get_semantic_mouth_mask = None  # type: ignore

# Try to import unified region masks provider
try:
    from modules.segmenters.semantic import get_region_masks as get_semantic_region_masks  # type: ignore
except Exception:
    try:
        from modules.segmenters.bisenet_onnx import get_region_masks as get_semantic_region_masks  # type: ignore
    except Exception:
        get_semantic_region_masks = None  # type: ignore

FACE_SWAPPER = None
THREAD_LOCK = threading.Lock()
NAME = 'DLC.FACE-SWAPPER'

# -----------------------------
# One-Euro filter for smoothing
# -----------------------------

class _LowPass:
    def __init__(self, alpha: float, init: Optional[float] = None):
        """
        Initializes a _LowPass object.

        Args:
            alpha (float): The alpha value for the One-Euro filter.
            init (Optional[float], optional): The initial value for the filter.
                Defaults to None.
        """
        self.alpha = alpha
        self.s: Optional[float] = init

    def filter(self, x: float, alpha: Optional[float] = None) -> float:
        """
        Applies the One-Euro low-pass filter to a signal.

        The filter uses the following recurrence relation to smooth the signal:

        `s = alpha * x + (1 - alpha) * s`

        Where `alpha` is the smoothing factor, `x` is the current signal value, and `s` is the
        previous smoothed signal value.

        If `alpha` is not provided, the filter uses the `alpha` value set during initialization.

        Args:
            x (float): The current signal value.
            alpha (Optional[float), optional): The smoothing factor. Defaults to None.

        Returns:
            float: The smoothed signal value.
        """
        if alpha is None:
            alpha = self.alpha
        if self.s is None:
            self.s = x
        else:
            self.s = alpha * x + (1.0 - alpha) * self.s
        return self.s


def _alpha(cutoff: float, dt: float) -> float:
    """
    Calculates the alpha value for the One-Euro filter.

    The alpha value is calculated as `1.0 / (1.0 + tau / dt)`, where
    `tau` is the time constant of the filter and `dt` is the time step.

    If the cutoff frequency is less than or equal to zero, returns 1.0.

    Args:
        cutoff (float): The cutoff frequency for the One-Euro filter.
        dt (float): The time step in seconds.

    Returns:
        float: The alpha value for the One-Euro filter.
    """
    if cutoff <= 0.0:
        return 1.0
    tau = 1.0 / (2.0 * math.pi * cutoff)
    return 1.0 / (1.0 + tau / max(dt, 1e-6))


class _OneEuro:
    def __init__(self, min_cutoff: float = 1.0, beta: float = 0.0, dcutoff: float = 1.0):
        """
        Initializes a _OneEuro object.

        Args:
            min_cutoff (float): The minimum cutoff frequency for the One-Euro filter.
            beta (float): The beta value for the One-Euro filter.
            dcutoff (float): The derivative cutoff frequency for the One-Euro filter.
        """
        self.min_cutoff = float(min_cutoff)
        self.beta = float(beta)
        self.dcutoff = float(dcutoff)
        self.dx = _LowPass(alpha=1.0)
        self.x = _LowPass(alpha=1.0)
        self._prev: Optional[float] = None

    def filter(self, x: float, dt: float) -> float:
        """
        Applies the One-Euro filter to a signal.

        The filter is a second-order low-pass filter that is optimized for
        real-time signal processing. It is designed to remove high-frequency
        noise from a signal while preserving the signal's low-frequency
        components.

        The filter's cutoff frequency is dynamically adjusted based on the signal's
        derivative. The derivative is used to estimate the signal's high-frequency
        components, and the cutoff frequency is adjusted accordingly.

        The filter's output is a smoothed version of the input signal.
        """
        if self._prev is None:
            self._prev = x
        # Derivative of the signal
        dx = (x - self._prev) / max(dt, 1e-6)
        self._prev = x
        edx = self.dx.filter(dx, _alpha(self.dcutoff, dt))
        cutoff = self.min_cutoff + self.beta * abs(edx)
        return self.x.filter(x, _alpha(cutoff, dt))


class _VectorEuro:
    def __init__(self, dim: int, min_cutoff: float, beta: float, dcutoff: float):
        """
        Initializes a _VectorEuro object.

        Args:
            dim (int): The number of dimensions to smooth.
            min_cutoff (float): The minimum cutoff frequency for the One-Euro filter.
            beta (float): The beta value for the One-Euro filter.
            dcutoff (float): The derivative cutoff frequency for the One-Euro filter.
        """
        self.filters = [_OneEuro(min_cutoff, beta, dcutoff) for _ in range(dim)]

    def filter(self, vec: List[float], dt: float) -> List[float]:

        """
        Applies the One-Euro filter to a list of values.

        Args:
            vec (List[float]): The list of values to smooth.
            dt (float): The time step in seconds.

        Returns:
            List[float]: The smoothed list of values.
        """
        return [self.filters[i].filter(float(vec[i]), dt) for i in range(len(vec))]


# Smoothing state
_SMOOTH_SINGLE: Optional[Tuple[_VectorEuro, _VectorEuro]] = None  # (kps10, bbox4)
_SMOOTH_LAST_TS: Optional[float] = None
_SMOOTH_IN_STREAM: bool = False


def _smoothing_dt() -> float:
    """
    Returns the time step for smoothing in seconds.

    If 'smoothing_use_fps' is True, the time step is calculated as 1.0 / fps,
    where fps is the value of 'smoothing_fps' or 30.0 if not set.

    Otherwise, the time step is the difference in seconds between the current time
    and the last time step, or 1e-3 if the difference is less than 1e-3.
    """
    if getattr(modules.globals, 'smoothing_use_fps', True):
        fps = float(getattr(modules.globals, 'smoothing_fps', 30.0) or 30.0)
        return 1.0 / max(1.0, fps)
    global _SMOOTH_LAST_TS
    now = time.perf_counter()
    if _SMOOTH_LAST_TS is None:
        _SMOOTH_LAST_TS = now
        return 1.0 / float(getattr(modules.globals, 'smoothing_fps', 30.0) or 30.0)
    dt = now - _SMOOTH_LAST_TS
    _SMOOTH_LAST_TS = now
    return max(1e-3, dt)


def _get_single_filters() -> Tuple[_VectorEuro, _VectorEuro]:
    """
    Returns a tuple of two _VectorEuro filters, for smoothing the keypoints
    and bounding box of the face in the stream. The filters are created once
    and stored in the _SMOOTH_SINGLE global variable to avoid repeated creation.
    The filters are created with the values of the smoothing_min_cutoff,
    smoothing_beta, and smoothing_dcutoff attributes of the modules.globals
    object, which can be set in the Advanced Settings popup.
    """

    global _SMOOTH_SINGLE
    if _SMOOTH_SINGLE is None:
        mc = float(getattr(modules.globals, 'smoothing_min_cutoff', 1.0))
        beta = float(getattr(modules.globals, 'smoothing_beta', 0.0))
        dc = float(getattr(modules.globals, 'smoothing_dcutoff', 1.0))
        _SMOOTH_SINGLE = (_VectorEuro(10, mc, beta, dc), _VectorEuro(4, mc, beta, dc))
    return _SMOOTH_SINGLE


def _auto_canny(gray: np.ndarray, sigma: float = 0.33) -> np.ndarray:
    """
    Automatically apply optimal lower and upper thresholds to the Canny edge detector.

    Args:
        gray (np.ndarray): Input grayscale image
        sigma (float, optional): Standard deviation of Gaussian distribution. Defaults to 0.33.

    Returns:
        np.ndarray: Output binary image containing detected edges
    """

    v = np.median(gray)
    lower = int(max(0, (1.0 - sigma) * v))
    upper = int(min(255, (1.0 + sigma) * v))
    return cv2.Canny(gray, lower, upper)


def _expand_bbox(bbox: Tuple[float, float, float, float], w: int, h: int, pad: float = 0.12) -> Tuple[int, int, int, int]:
    """
    Expand a bounding box by a given padding factor.

    Args:
        bbox (Tuple[float, float, float, float]): Bounding box coordinates (x1, y1, x2, y2)
        w (int): Width of the image
        h (int): Height of the image
        pad (float): Padding factor (default = 0.12)

    Returns:
        Tuple[int, int, int, int]: Expanded bounding box coordinates (xi1, yi1, xi2, yi2)
    """
    x1, y1, x2, y2 = map(float, bbox)
    bw = x2 - x1
    bh = y2 - y1
    x1 -= bw * pad
    y1 -= bh * pad
    x2 += bw * pad
    y2 += bh * pad
    xi1 = max(0, int(math.floor(x1)))
    yi1 = max(0, int(math.floor(y1)))
    xi2 = min(w, int(math.ceil(x2)))
    yi2 = min(h, int(math.ceil(y2)))
    if xi2 <= xi1 or yi2 <= yi1:
        return 0, 0, w, h
    return xi1, yi1, xi2, yi2

<<<<<<< HEAD
def new_face_mask(
=======
def _face_color_mask(
>>>>>>> c831a960
    roi_shape: Tuple[int, int],
    face: Optional["Face"] = None,
    offset_x: int = 0,
    offset_y: int = 0,
    feather_frac: float = 0.6,
    ax_scale: float = 0.60,
    ay_scale: float = 1.05,
) -> np.ndarray:
    """
    Landmark/bbox-aware soft mask. Falls back to centered ellipse.
    - feather_frac: Gaussian kernel as fraction of max(ax, ay)
    - ax/ay_scale: ellipse axis scales from landmark/bbox extents
    """
    h, w = roi_shape
    mask = np.zeros((h, w), dtype=np.float32)

    # Default ellipse (fallback)
    cx, cy = w * 0.5, h * 0.5
    ax, ay, angle = w * 0.5, h * 0.5, 0.0

    if face is not None:
        try:
            kps = getattr(face, "kps", None)
            if kps is not None:
                pts = np.asarray(kps, dtype=np.float32)
                xs = pts[:, 0] - float(offset_x)
                ys = pts[:, 1] - float(offset_y)
                if xs.size >= 2 and ys.size >= 2:
                    cx = float(xs.mean())
                    cy = float(ys.mean())
                    ax = max(1.0, (xs.max() - xs.min()) * ax_scale)
                    ay = max(1.0, (ys.max() - ys.min()) * ay_scale)

                    # Estimate in-plane rotation from eye line if available
                    # common 5-pt format: [l_eye, r_eye, nose, l_mouth, r_mouth]
                    if pts.shape[0] >= 2:
                        lx, ly = pts[0, 0] - offset_x, pts[0, 1] - offset_y
                        rx, ry = pts[1, 0] - offset_x, pts[1, 1] - offset_y
                        angle = np.degrees(np.arctan2(ry - ly, rx - lx))
            if float(mask.sum()) < 1.0 and getattr(face, "bbox", None) is not None:
                x1, y1, x2, y2 = map(float, face.bbox)
                cx = (x1 + x2) / 2.0 - float(offset_x)
                cy = (y1 + y2) / 2.0 - float(offset_y)
                ax = max(1.0, (x2 - x1) * 0.55)
                ay = max(1.0, (y2 - y1) * 0.75)
                angle = 0.0
        except Exception:
            pass

    # Draw filled, possibly rotated ellipse
    cv2.ellipse(
        mask,
        (int(round(cx)), int(round(cy))),
        (int(round(ax)), int(round(ay))),
        float(angle),
        0, 360, 1.0, -1
    )

    # Feather + normalize
    k = max(3, int(round(max(ax, ay) * feather_frac)))
    if k % 2 == 0:
        k += 1
    k = min(k, h if h % 2 == 1 else h - 1, w if w % 2 == 1 else w - 1)
    if k >= 3:
        mask = cv2.GaussianBlur(mask, (k, k), 0)
    m = mask.max()
    if m > 0:
        mask /= m
    return mask
<<<<<<< HEAD
=======

def _apply_histogram_color_correction(
    original_frame: Frame, swapped_frame: Frame, target_face: Face
) -> Frame:  # type: ignore
    """Match swapped face colors to the target skin tone using LAB statistics."""

    try:
        h, w = swapped_frame.shape[:2]
        bbox = getattr(target_face, 'bbox', None)
        if bbox is None:
            return swapped_frame

        rx1, ry1, rx2, ry2 = _expand_bbox(tuple(bbox), w, h, pad=0.08)
        roi_o = original_frame[ry1:ry2, rx1:rx2]
        roi_s = swapped_frame[ry1:ry2, rx1:rx2]
        if roi_o.size == 0 or roi_s.size == 0:
            return swapped_frame

        mask = _face_color_mask(target_face, roi_s.shape[:2], rx1, ry1)
        mask = np.clip(mask, 0.0, 1.0)
        valid = mask > 0.2
        if not np.any(valid):
            return swapped_frame

        roi_o_lab = cv2.cvtColor(roi_o, cv2.COLOR_BGR2LAB).astype(np.float32)
        roi_s_lab = cv2.cvtColor(roi_s, cv2.COLOR_BGR2LAB).astype(np.float32)

        for c in range(3):
            channel = roi_s_lab[:, :, c]
            src_vals = channel[valid]
            tgt_vals = roi_o_lab[:, :, c][valid]
            if src_vals.size < 16 or tgt_vals.size < 16:
                continue
            src_lo, src_hi = np.percentile(src_vals, (5.0, 95.0))
            tgt_lo, tgt_hi = np.percentile(tgt_vals, (5.0, 95.0))
            src_core = src_vals[(src_vals >= src_lo) & (src_vals <= src_hi)]
            tgt_core = tgt_vals[(tgt_vals >= tgt_lo) & (tgt_vals <= tgt_hi)]
            if src_core.size < 8:
                src_core = src_vals
            if tgt_core.size < 8:
                tgt_core = tgt_vals
            src_mean = float(src_core.mean())
            src_std = float(src_core.std())
            tgt_mean = float(tgt_core.mean())
            tgt_std = float(tgt_core.std())
            if src_std < 1e-5:
                src_std = 1.0
            scale = tgt_std / src_std if src_std > 1e-5 else 1.0
            corrected_vals = (channel[valid] - src_mean) * scale + tgt_mean
            channel[valid] = corrected_vals

        # Gentle CLAHE on luminance for local contrast adaptation (masked)
        clahe = cv2.createCLAHE(clipLimit=2.0, tileGridSize=(8, 8))
        l_channel = np.clip(roi_s_lab[:, :, 0], 0, 255).astype(np.uint8)
        l_equalized = clahe.apply(l_channel).astype(np.float32)
        roi_s_lab[:, :, 0][valid] = l_equalized[valid]

        corrected_roi = cv2.cvtColor(np.clip(roi_s_lab, 0, 255).astype(np.uint8), cv2.COLOR_Lab2BGR)

        sigma = max(1.0, max(mask.shape) * 0.05)
        alpha = cv2.GaussianBlur(mask.astype(np.float32), (0, 0), sigmaX=sigma)
        alpha_max = float(alpha.max())
        if alpha_max > 0.0:
            alpha /= alpha_max
        else:
            alpha = np.zeros_like(alpha)
        alpha = np.clip(alpha, 0.0, 1.0)

        mask3 = np.repeat(alpha[:, :, None], 3, axis=2)
        blended_roi = (
            corrected_roi.astype(np.float32) * mask3 + roi_s.astype(np.float32) * (1.0 - mask3)
        )
        blended_roi = np.clip(blended_roi, 0, 255).astype(np.uint8)

        output = swapped_frame.copy()
        output[ry1:ry2, rx1:rx2] = blended_roi
        return output
    except Exception:
        return swapped_frame
>>>>>>> c831a960

def _apply_occlusion_preserve(original_frame: Frame, swapped_frame: Frame, target_face: Face) -> Frame: # type: ignore
    """
    Preserves foreground occluders (e.g., hands, props) by reinstating
    original pixels where strong edges present in the original are missing
    in the swapped output. Enabled by default.

    The detection process is based on edge differences between the original and swapped frames.
    The edges are detected using the Canny edge detector after applying a bilateral filter to reduce noise.
    The edges are then dilated to cover thin fingers/props, and the resulting mask is used to blend the original and swapped frames.
    The blending process is soft, meaning that the original and swapped frames are weighted by the edge mask and then added together.
    The final output is a frame that contains the original occluders, but with the swapped face.
    """
    try:
        h, w = swapped_frame.shape[:2]
        s = float(getattr(modules.globals, 'occlusion_sensitivity', 0.5) or 0.0)
        s = 0.0 if s < 0.0 else (1.0 if s > 1.0 else s)
        sigma = max(0.1, min(0.5, 0.5 - 0.35 * s))
        k_factor = 0.012 + 0.028 * s
        b_factor = 0.012 + 0.028 * s
        pctl = 90.0 - 40.0 * s
        # Derive ROI from face bbox; fall back to full frame
        if hasattr(target_face, 'bbox') and target_face.bbox is not None:
            rx1, ry1, rx2, ry2 = _expand_bbox(tuple(target_face.bbox), w, h, pad=0.12)
        else:
            rx1, ry1, rx2, ry2 = 0, 0, w, h

        roi_o = original_frame[ry1:ry2, rx1:rx2]
        roi_s = swapped_frame[ry1:ry2, rx1:rx2]
        if roi_o.size == 0 or roi_s.size == 0:
            return swapped_frame

        # Edge-based occlusion detection: edges in original missing in swapped
        gray_o = cv2.cvtColor(roi_o, cv2.COLOR_BGR2GRAY)
        gray_s = cv2.cvtColor(roi_s, cv2.COLOR_BGR2GRAY)
        # Light denoise to stabilize edges
        gray_o = cv2.bilateralFilter(gray_o, 5, 75, 75)
        gray_s = cv2.bilateralFilter(gray_s, 5, 75, 75)

        e_o = _auto_canny(gray_o, sigma=sigma)
        e_s = _auto_canny(gray_s, sigma=sigma)
        missing = cv2.subtract(e_o, e_s)  # edges present in original but not in swapped

        # Expand to cover thin fingers/props; kernel scales with ROI size
        k = max(3, int(k_factor * max(roi_o.shape[0], roi_o.shape[1])))
        if k % 2 == 0:
            k += 1
        kernel = cv2.getStructuringElement(cv2.MORPH_ELLIPSE, (k, k))
        occ = cv2.dilate(missing, kernel)

        # Optional gating by color difference to avoid over-preservation
        diff = cv2.absdiff(roi_o, roi_s)
        diff_gray = cv2.cvtColor(diff, cv2.COLOR_BGR2GRAY)
        # Normalize and threshold softly
        thr = max(5, int(np.percentile(diff_gray, pctl)))
        diff_mask = (diff_gray > thr).astype(np.uint8) * 255
        occ = cv2.bitwise_and(occ, diff_mask)

        # Soften to alpha matte
        b = max(3, int(b_factor * max(roi_o.shape[0], roi_o.shape[1])))
        if b % 2 == 0:
            b += 1
        alpha = cv2.GaussianBlur(occ, (b, b), 0).astype(np.float32) / 255.0
        alpha = np.clip(alpha, 0.0, 1.0)
        alpha3 = np.repeat(alpha[:, :, None], 3, axis=2)

        blended = (roi_o.astype(np.float32) * alpha3 + roi_s.astype(np.float32) * (1.0 - alpha3))
        blended = np.clip(blended, 0, 255).astype(np.uint8)
        out = swapped_frame.copy()
        out[ry1:ry2, rx1:rx2] = blended
        return out
    except Exception:
        return swapped_frame


def _smooth_face_inplace(face: Face, dt: float) -> None: # type: ignore
    """Smooths the face landmarks and bounding box of a face using a
    single-pole IIR filter.

    Args:
        face (Face): The face containing the landmarks and bounding box to smooth.
        dt (float): The time step for the filter.

    Returns:
        None
    """
    try:
        kps = getattr(face, 'kps', None)
        bbox = getattr(face, 'bbox', None)
        if kps is None and bbox is None:
            return
        kpsf, bboxf = _get_single_filters()
        if kps is not None:
            flat = [float(v) for v in kps.flatten().tolist()]
            out = kpsf.filter(flat, dt)
            face.kps = np.asarray(out, dtype=np.float32).reshape(-1, 2)  # type: ignore[attr-defined]
        if bbox is not None:
            bb = [float(b) for b in bbox]
            outb = bboxf.filter(bb, dt)
            face.bbox = np.asarray(outb, dtype=np.float32)  # type: ignore[attr-defined]
    except Exception:
        # Be robust: if smoothing fails, skip without breaking swap
        pass


def pre_check() -> bool:
    download_directory_path = resolve_relative_path('../models')
    # Ensure both models are mentioned or downloaded if necessary
    # Conditional download might need adjustment if you want it to fetch FP32 too
    conditional_download(download_directory_path, ['https://huggingface.co/hacksider/deep-live-cam/blob/main/inswapper_128_fp16.onnx'])
    # Add a check or download for the FP32 model if you have a URL
    # conditional_download(download_directory_path, ['URL_TO_FP32_MODEL_HERE'])
    return True


def pre_start() -> bool:
    # --- No changes needed in pre_start ---
    if not modules.globals.source_path or not modules.globals.target_path:
        update_status('Source and target paths must be set.', NAME)
        return False
    if not is_image(modules.globals.source_path) and not is_video(modules.globals.source_path):
        update_status('Source path must be an image or video.', NAME)
        return False
    if not is_image(modules.globals.target_path) and not is_video(modules.globals.target_path):
        update_status('Target path must be an image or video.', NAME)
        return False
    if not modules.globals.map_faces:
        source_img = cv2.imread(modules.globals.source_path)
        if source_img is None:
            update_status(f"Error: Could not read source image: {modules.globals.source_path}", NAME)
            return False
        source_face = get_one_face(source_img)
        if source_face is None:
            update_status(f"No face in source path detected: {modules.globals.source_path}", NAME)
            return False
    return True


def get_face_swapper() -> Any:
    """
    Returns the face swapper model instance.

    This function will load the face swapper model from disk if it has not been loaded before.
    It will first try to load the FP32 model, and if that fails, it will try to load the FP16 model.
    If neither model is found, it will raise a FileNotFoundError.

    The function is thread-safe and will block other threads until the model is loaded or an exception is thrown.
    """
    global FACE_SWAPPER

    with THREAD_LOCK:
        if FACE_SWAPPER is None:
            # --- MODIFICATION START ---
            # Define paths for both FP32 and FP16 models
            model_dir = resolve_relative_path('../models')
            model_path_fp32 = os.path.join(model_dir, 'inswapper_128.onnx')
            model_path_fp16 = os.path.join(model_dir, 'inswapper_128_fp16.onnx')
            chosen_model_path = None

            # Prioritize FP32 model
            if os.path.exists(model_path_fp32):
                chosen_model_path = model_path_fp32
                update_status(f"Loading FP32 model: {os.path.basename(chosen_model_path)}", NAME)
            # Fallback to FP16 model
            elif os.path.exists(model_path_fp16):
                chosen_model_path = model_path_fp16
                update_status(f"FP32 model not found. Loading FP16 model: {os.path.basename(chosen_model_path)}", NAME)
            # Error if neither model is found
            else:
                error_message = f"Face Swapper model not found. Please ensure 'inswapper_128.onnx' (recommended) or 'inswapper_128_fp16.onnx' exists in the '{model_dir}' directory."
                update_status(error_message, NAME)
                raise FileNotFoundError(error_message)

            # Load the chosen model
            try:
                FACE_SWAPPER = insightface.model_zoo.get_model(chosen_model_path, providers=modules.globals.execution_providers)
            except Exception as e:
                update_status(f"Error loading Face Swapper model {os.path.basename(chosen_model_path)}: {e}", NAME)
                # Optionally, re-raise the exception or handle it more gracefully
                raise e
            # --- MODIFICATION END ---
    return FACE_SWAPPER


def _apply_mouth_mask(original_frame: Frame, swapped_frame: Frame, target_face: Face) -> Frame:  # type: ignore
    """Blend original mouth region back using semantic parsing when available."""
    try:
        h, w = swapped_frame.shape[:2]

        def _normalize_mask(mask: np.ndarray) -> np.ndarray:
            """
            Normalize a mask to the range [0.0, 1.0].
            If the maximum value of the mask is greater than 1.0, it is divided by 255.0 to scale it down.
            Finally, the values are clipped to the range [0.0, 1.0] to ensure it is a valid mask.
            """

            m = mask.astype(np.float32, copy=False)
            if m.max(initial=0.0) > 1.0:
                m = m / 255.0
            return np.clip(m, 0.0, 1.0)

        # 1) Try unified region masks if available (BiSeNet preferred)
        if get_semantic_region_masks is not None:
            try:
                masks = get_semantic_region_masks(swapped_frame, target_face)  # type: ignore
            except Exception:
                masks = None
            if isinstance(masks, dict):
                composed = swapped_frame.astype(np.float32)
                applied = False
                # Teeth/inner mouth preservation
                if getattr(modules.globals, 'preserve_teeth', False) and 'inner_mouth' in masks and isinstance(masks['inner_mouth'], np.ndarray):
                    m = _normalize_mask(masks['inner_mouth'])
                    m3 = np.repeat(m[:, :, None], 3, axis=2)
                    composed = original_frame.astype(np.float32) * m3 + composed * (1.0 - m3)
                    applied = True
                # Mouth/lips preservation
                if getattr(modules.globals, 'mouth_mask', False) and 'mouth' in masks and isinstance(masks['mouth'], np.ndarray):
                    m = _normalize_mask(masks['mouth'])
                    m3 = np.repeat(m[:, :, None], 3, axis=2)
                    composed = original_frame.astype(np.float32) * m3 + composed * (1.0 - m3)
                    applied = True
                # Hairline preservation
                if getattr(modules.globals, 'preserve_hairline', False) and 'hair' in masks and isinstance(masks['hair'], np.ndarray):
                    m = _normalize_mask(masks['hair'])
                    m3 = np.repeat(m[:, :, None], 3, axis=2)
                    composed = original_frame.astype(np.float32) * m3 + composed * (1.0 - m3)
                    applied = True

                composed = np.clip(composed, 0, 255).astype(np.uint8)
                if applied:
                    if getattr(modules.globals, 'show_mouth_mask_box', False):
                        try:
                            to_draw = []
                            if getattr(modules.globals, 'mouth_mask', False) and 'mouth' in masks:
                                to_draw.append(masks['mouth'])
                            if getattr(modules.globals, 'preserve_teeth', False) and 'inner_mouth' in masks:
                                to_draw.append(masks['inner_mouth'])
                            if getattr(modules.globals, 'preserve_hairline', False) and 'hair' in masks:
                                to_draw.append(masks['hair'])
                            for ms in to_draw:
                                vis = (_normalize_mask(ms) * 255).astype(np.uint8)
                                contours, _ = cv2.findContours(vis, cv2.RETR_EXTERNAL, cv2.CHAIN_APPROX_SIMPLE)
                                cv2.drawContours(composed, contours, -1, (0, 255, 0), 2)
                        except Exception:
                            pass
                    return composed

        # 1b) Try single semantic mouth mask (MediaPipe path)
        mask = None
        if get_semantic_mouth_mask is not None:
            try:
                mask = get_semantic_mouth_mask(swapped_frame, target_face)
            except Exception:
                mask = None
        if isinstance(mask, np.ndarray) and mask.shape[:2] == (h, w) and getattr(modules.globals, 'mouth_mask', False):
            mask = _normalize_mask(mask)
            feather = int(max(3, max(w, h) / max(float(getattr(modules.globals, 'mask_feather_ratio', 8) or 8), 1.0)))
            if feather % 2 == 0:
                feather += 1
            if feather >= 3:
                mask = cv2.GaussianBlur(mask, (feather, feather), 0)
                mask = _normalize_mask(mask)
            mask_3 = np.repeat(mask[:, :, None], 3, axis=2)
            composed = (original_frame.astype(np.float32) * mask_3 + swapped_frame.astype(np.float32) * (1.0 - mask_3))
            composed = np.clip(composed, 0, 255).astype(np.uint8)
            if getattr(modules.globals, 'show_mouth_mask_box', False):
                try:
                    vis = (mask * 255).astype(np.uint8)
                    contours, _ = cv2.findContours(vis, cv2.RETR_EXTERNAL, cv2.CHAIN_APPROX_SIMPLE)
                    cv2.drawContours(composed, contours, -1, (0, 255, 0), 2)
                except Exception:
                    pass
            return composed

        # 2) Fallback: ellipse heuristic
        down = float(getattr(modules.globals, 'mask_down_size', 0.5) or 0.5)
        size_scale = float(getattr(modules.globals, 'mask_size', 1.0) or 1.0)
        feather_ratio = float(getattr(modules.globals, 'mask_feather_ratio', 8) or 8)

        ds_w = max(1, int(w * down))
        ds_h = max(1, int(h * down))
        mask_small = np.zeros((ds_h, ds_w), dtype=np.float32)

        has_kps = hasattr(target_face, 'kps') and target_face.kps is not None
        if has_kps:
            kps = np.array(target_face.kps, dtype=np.float32)
            lm_left = kps[3]
            lm_right = kps[4]
            mouth_center = (lm_left + lm_right) / 2.0
            mouth_width = float(np.linalg.norm(lm_right - lm_left))
            mouth_height = mouth_width * 0.6

            cx = float(mouth_center[0])
            cy = float(mouth_center[1])
            ax = max(1.0, (mouth_width * 0.5) * size_scale)
            ay = max(1.0, (mouth_height * 0.5) * size_scale)
        else:
            if hasattr(target_face, 'bbox') and target_face.bbox is not None:
                x1, y1, x2, y2 = map(float, target_face.bbox)
            else:
                x1, y1, x2, y2 = 0.0, 0.0, float(w), float(h)
            cx = (x1 + x2) / 2.0
            cy = y1 + (y2 - y1) * 0.72
            ax = max(1.0, (x2 - x1) * 0.20 * size_scale)
            ay = max(1.0, (y2 - y1) * 0.14 * size_scale)

        cx_ds = int(round(cx * down))
        cy_ds = int(round(cy * down))
        ax_ds = max(1, int(round(ax * down)))
        ay_ds = max(1, int(round(ay * down)))
        cv2.ellipse(mask_small, (cx_ds, cy_ds), (ax_ds, ay_ds), 0, 0, 360, (255, 255, 255), -1)
        mask_small = _normalize_mask(mask_small)

        feather = max(1, int(max(ax_ds, ay_ds) / max(feather_ratio, 1.0)))
        if feather % 2 == 0:
            feather += 1
        if feather >= 3:
            mask_small = cv2.GaussianBlur(mask_small, (feather, feather), 0)
            mask_small = _normalize_mask(mask_small)

        mask = cv2.resize(mask_small, (w, h), interpolation=cv2.INTER_LINEAR)
        mask = _normalize_mask(mask)
        mask_3 = np.repeat(mask[:, :, None], 3, axis=2)
        composed = (original_frame.astype(np.float32) * mask_3 + swapped_frame.astype(np.float32) * (1.0 - mask_3))
        composed = np.clip(composed, 0, 255).astype(np.uint8)

        if getattr(modules.globals, 'show_mouth_mask_box', False):
            cv2.ellipse(
                composed,
                (int(round(cx)), int(round(cy))),
                (int(round(ax)), int(round(ay))),
                0, 0, 360, (0, 255, 0), 2,
            )
        return composed
    except Exception as e:
        update_status(f"Mouth mask failed: {e}", NAME)
        return swapped_frame


def swap_face(source_face: Face, target_face: Face, temp_frame: Frame) -> Frame:  # pyright: ignore[reportInvalidTypeForm]
    # --- No changes needed in swap_face ---
    """
    Replace the face in the temp_frame with the target_face, using the source_face as reference.

    Args:
        source_face (Face): The face to be replaced in temp_frame.
        target_face (Face): The face to replace the source_face with.
        temp_frame (Frame): The frame in which the replacement will take place.

    Returns:
        Frame: The frame with the replaced face.
    """
    swapper = get_face_swapper()
    if swapper is None:
        # Handle case where model failed to load
        update_status("Face swapper model not loaded, skipping swap.", NAME)
        return temp_frame

    original_frame = temp_frame.copy()
    # Optional smoothing on target landmarks/bbox
    if getattr(modules.globals, 'smoothing_enabled', False) and not getattr(modules.globals, 'many_faces', False):
        if (not getattr(modules.globals, 'smoothing_stream_only', True)) or _SMOOTH_IN_STREAM:
            _smooth_face_inplace(target_face, _smoothing_dt())

    swapped = swapper.get(temp_frame, target_face, source_face, paste_back=True)
    
    if getattr(modules.globals, 'color_correction', False):
        swapped = _apply_histogram_color_correction(original_frame, swapped, target_face)

    # Apply region preservation if any toggle is enabled
    if (
        getattr(modules.globals, 'mouth_mask', False)
        or getattr(modules.globals, 'preserve_teeth', False)
        or getattr(modules.globals, 'preserve_hairline', False)
    ):
        swapped = _apply_mouth_mask(original_frame, swapped, target_face)
    # Preserve foreground occluders (hands/props) by reinstating
    # original pixels where strong edges were removed by swapping
    if getattr(modules.globals, 'occlusion_aware_compositing', True):
        swapped = _apply_occlusion_preserve(original_frame, swapped, target_face)
    return swapped


def process_frame(source_face: Face, temp_frame: Frame) -> Frame: # pyright: ignore[reportInvalidTypeForm]
    """
    Replace the face in the temp_frame with the target_face, using the source_face as reference.

    Args:
        source_face (Face): The face to be replaced in temp_frame.
        temp_frame (Frame): The frame in which the replacement will take place.

    Returns:
        Frame: The frame with the replaced face.
    """
    if modules.globals.many_faces:
        many_faces = get_many_faces(temp_frame)
        if many_faces:
            for target_face in many_faces:
                temp_frame = swap_face(source_face, target_face, temp_frame)
    else:
        target_face = get_one_face(temp_frame)
        if target_face:
            temp_frame = swap_face(source_face, target_face, temp_frame)
    return temp_frame


def process_frame_v2(temp_frame: Frame, temp_frame_path: str = "") -> Frame:
    # --- No changes needed in process_frame_v2 ---
    # (Assuming swap_face handles the potential None return from get_face_swapper)
    """
    Process a frame (image or video) by replacing the detected face(s) with the target face(s) as specified in the source-target map.

    Args:
        temp_frame (Frame): The frame in which the replacement will take place.
        temp_frame_path (str): The path of the frame being processed, required for video processing.

    Returns:
        Frame: The frame with the replaced face(s).
    """
    if is_image(modules.globals.target_path):
        if modules.globals.many_faces:
            source_face = default_source_face()
            for map_entry in modules.globals.source_target_map: # Renamed 'map' to 'map_entry'
                target_face = map_entry['target']['face']
                if target_face is not None:
                    temp_frame = swap_face(source_face, target_face, temp_frame)

        elif not modules.globals.many_faces:
            for map_entry in modules.globals.source_target_map: # Renamed 'map' to 'map_entry'
                if "source" in map_entry:
                    source_face = map_entry['source']['face']
                    target_face = map_entry['target']['face']
                    if source_face is not None and target_face is not None:
                        temp_frame = swap_face(source_face, target_face, temp_frame)

    elif is_video(modules.globals.target_path):
        if modules.globals.many_faces:
            source_face = default_source_face()
            for map_entry in modules.globals.source_target_map: # Renamed 'map' to 'map_entry'
                target_frame = [f for f in map_entry['target_faces_in_frame'] if f['location'] == temp_frame_path]

                for frame in target_frame:
                    if frame is not None:
                        for target_face in frame['faces']:
                            if target_face is not None:
                                temp_frame = swap_face(source_face, target_face, temp_frame)

        elif not modules.globals.many_faces:
            for map_entry in modules.globals.source_target_map: # Renamed 'map' to 'map_entry'
                if "source" in map_entry:
                    target_frame = [f for f in map_entry['target_faces_in_frame'] if f['location'] == temp_frame_path]
                    source_face = map_entry['source']['face']

                    for frame in target_frame:
                        if frame is not None:
                            for target_face in frame['faces']:
                                if target_face is not None:
                                    temp_frame = swap_face(source_face, target_face, temp_frame)
    else: # Fallback for neither image nor video (e.g., live feed?)
        detected_faces = get_many_faces(temp_frame)
        if modules.globals.many_faces:
            if detected_faces is not None:
                source_face = default_source_face()
                for target_face in detected_faces:
                    if target_face is not None:
                        temp_frame = swap_face(source_face, target_face, temp_frame)

        elif not modules.globals.many_faces:
            if detected_faces is not None:
                if hasattr(modules.globals, 'simple_map') and modules.globals.simple_map: # Check simple_map exists
                    if len(detected_faces) <= len(modules.globals.simple_map['target_embeddings']):
                        for detected_face in detected_faces:
                            if detected_face is not None:
                                closest_centroid_index, _ = find_closest_centroid(modules.globals.simple_map['target_embeddings'], detected_face.normed_embedding)
                                temp_frame = swap_face(modules.globals.simple_map['source_faces'][closest_centroid_index], detected_face, temp_frame)
                    else:
                        detected_faces_centroids = [face.normed_embedding for face in detected_faces]
                        i = 0
                        for target_embedding in modules.globals.simple_map['target_embeddings']:
                            closest_centroid_index, _ = find_closest_centroid(detected_faces_centroids, target_embedding)
                            # Ensure index is valid before accessing detected_faces
                            if closest_centroid_index < len(detected_faces):
                                temp_frame = swap_face(modules.globals.simple_map['source_faces'][i], detected_faces[closest_centroid_index], temp_frame)
                            i += 1
    return temp_frame


def process_frames(source_path: str, temp_frame_paths: List[str], progress: Any = None) -> None:
    # --- No changes needed in process_frames ---
    # Note: Ensure get_one_face is called only once if possible for efficiency if !map_faces
    """
    Process frames by replacing the face(s) in each frame with the target face(s) as specified in the source-target map.

    Args:
        source_path (str): The path of the source image or video.
        temp_frame_paths (List[str]): A list of paths to the frames to be processed.
        progress (Any): Optional progress object to track the progress of the processing.

    Returns:
        None
    """

    source_face = None
    if not modules.globals.map_faces:
        source_img = cv2.imread(source_path)
        if source_img is not None:
            source_face = get_one_face(source_img)
        if source_face is None:
             update_status(f"Could not find face in source image: {source_path}, skipping swap.", NAME)
             # If no source face, maybe skip processing? Or handle differently.
             # For now, it will proceed but swap_face might fail later.

    for temp_frame_path in temp_frame_paths:
        temp_frame = cv2.imread(temp_frame_path)
        if temp_frame is None:
            update_status(f"Warning: Could not read frame {temp_frame_path}", NAME)
            if progress: progress.update(1) # Still update progress even if frame fails
            continue # Skip to next frame

        try:
            if not modules.globals.map_faces:
                if source_face: # Only process if source face was found
                    result = process_frame(source_face, temp_frame)
                else:
                    result = temp_frame # No source face, return original frame
            else:
                 result = process_frame_v2(temp_frame, temp_frame_path)

            cv2.imwrite(temp_frame_path, result)
        except Exception as exception:
            update_status(f"Error processing frame {os.path.basename(temp_frame_path)}: {exception}", NAME)
            # Decide whether to 'pass' (continue processing other frames) or raise
            pass # Continue processing other frames
        finally:
            if progress:
                progress.update(1)


def process_image(source_path: str, target_path: str, output_path: str) -> None:
    # --- No changes needed in process_image ---
    # Note: Added checks for successful image reads and face detection
    """
    Processes an image by enhancing or swapping faces.

    This function attempts to read the target image from the specified path.
    If face mapping is disabled, it reads the source image and attempts to detect
    a face within it. If successful, it processes the target image using the detected
    face from the source image. If face mapping is enabled, the function processes
    the target image directly.

    Args:
        source_path (str): The file path to the source image.
        target_path (str): The file path to the target image.
        output_path (str): The file path where the processed image will be saved.

    Returns:
        None: The processed image is saved to the specified output path.

    Raises:
        None: Does not raise exceptions but logs errors if reading or processing fails.
    """

    target_frame = cv2.imread(target_path) # Read original target for processing
    if target_frame is None:
        update_status(f"Error: Could not read target image: {target_path}", NAME)
        return

    if not modules.globals.map_faces:
        source_img = cv2.imread(source_path)
        if source_img is None:
             update_status(f"Error: Could not read source image: {source_path}", NAME)
             return
        source_face = get_one_face(source_img)
        if source_face is None:
            update_status(f"Error: No face found in source image: {source_path}", NAME)
            return

        result = process_frame(source_face, target_frame)
    else:
        if modules.globals.many_faces:
            update_status('Many faces enabled. Using first source image (if applicable in v2). Processing...', NAME)
        # For process_frame_v2 on single image, it reads the 'output_path' which should be a copy
        # Let's process the 'target_frame' we read instead.
        result = process_frame_v2(target_frame) # Process the frame directly

    # Write the final result to the output path
    success = cv2.imwrite(output_path, result)
    if not success:
        update_status(f"Error: Failed to write output image to: {output_path}", NAME)


def process_video(source_path: str, temp_frame_paths: List[str]) -> None:
    # --- No changes needed in process_video ---
    """
    Process a video frame by frame.

    Args:
        source_path (str): Path to the source video.
        temp_frame_paths (List[str]): Paths to the temporary frames of the video.

    Returns:
        None: The processed video is saved back to the original source path.
    """
    if modules.globals.map_faces and modules.globals.many_faces:
        update_status('Many faces enabled. Using first source image (if applicable in v2). Processing...', NAME)
    # The core processing logic is delegated, which is good.
    modules.processors.frame.core.process_video(source_path, temp_frame_paths, process_frames)


STREAM_SOURCE_FACE = None


def process_frame_stream(source_path: str, frame: Frame) -> Frame:
    """
    Process a frame from a video stream.

    This function is intended to be used as a callback for video stream processing.
    It will read the source image if it has not already been read, and then use it to
    process the frame. If the source image is not provided, or could not be read, it
    will return the original frame.

    Args:
        source_path (str): Path to the source image.
        frame (Frame): The frame to be processed.

    Returns:
        Frame: The processed frame.
    """
    global STREAM_SOURCE_FACE
    global _SMOOTH_IN_STREAM
    if not modules.globals.map_faces:
        if STREAM_SOURCE_FACE is None:
            source_img = cv2.imread(source_path)
            if source_img is not None:
                STREAM_SOURCE_FACE = get_one_face(source_img)
        if STREAM_SOURCE_FACE is not None:
            # Mark smoothing context as streaming for this call only
            prev_flag = _SMOOTH_IN_STREAM
            _SMOOTH_IN_STREAM = True
            try:
                return process_frame(STREAM_SOURCE_FACE, frame)
            finally:
                _SMOOTH_IN_STREAM = prev_flag
        return frame
    else:
        # Streaming context also applies to v2 path
        prev_flag = _SMOOTH_IN_STREAM
        _SMOOTH_IN_STREAM = True
        try:
            return process_frame_v2(frame)
        finally:
            _SMOOTH_IN_STREAM = prev_flag<|MERGE_RESOLUTION|>--- conflicted
+++ resolved
@@ -267,11 +267,7 @@
         return 0, 0, w, h
     return xi1, yi1, xi2, yi2
 
-<<<<<<< HEAD
 def new_face_mask(
-=======
-def _face_color_mask(
->>>>>>> c831a960
     roi_shape: Tuple[int, int],
     face: Optional["Face"] = None,
     offset_x: int = 0,
@@ -341,88 +337,6 @@
     if m > 0:
         mask /= m
     return mask
-<<<<<<< HEAD
-=======
-
-def _apply_histogram_color_correction(
-    original_frame: Frame, swapped_frame: Frame, target_face: Face
-) -> Frame:  # type: ignore
-    """Match swapped face colors to the target skin tone using LAB statistics."""
-
-    try:
-        h, w = swapped_frame.shape[:2]
-        bbox = getattr(target_face, 'bbox', None)
-        if bbox is None:
-            return swapped_frame
-
-        rx1, ry1, rx2, ry2 = _expand_bbox(tuple(bbox), w, h, pad=0.08)
-        roi_o = original_frame[ry1:ry2, rx1:rx2]
-        roi_s = swapped_frame[ry1:ry2, rx1:rx2]
-        if roi_o.size == 0 or roi_s.size == 0:
-            return swapped_frame
-
-        mask = _face_color_mask(target_face, roi_s.shape[:2], rx1, ry1)
-        mask = np.clip(mask, 0.0, 1.0)
-        valid = mask > 0.2
-        if not np.any(valid):
-            return swapped_frame
-
-        roi_o_lab = cv2.cvtColor(roi_o, cv2.COLOR_BGR2LAB).astype(np.float32)
-        roi_s_lab = cv2.cvtColor(roi_s, cv2.COLOR_BGR2LAB).astype(np.float32)
-
-        for c in range(3):
-            channel = roi_s_lab[:, :, c]
-            src_vals = channel[valid]
-            tgt_vals = roi_o_lab[:, :, c][valid]
-            if src_vals.size < 16 or tgt_vals.size < 16:
-                continue
-            src_lo, src_hi = np.percentile(src_vals, (5.0, 95.0))
-            tgt_lo, tgt_hi = np.percentile(tgt_vals, (5.0, 95.0))
-            src_core = src_vals[(src_vals >= src_lo) & (src_vals <= src_hi)]
-            tgt_core = tgt_vals[(tgt_vals >= tgt_lo) & (tgt_vals <= tgt_hi)]
-            if src_core.size < 8:
-                src_core = src_vals
-            if tgt_core.size < 8:
-                tgt_core = tgt_vals
-            src_mean = float(src_core.mean())
-            src_std = float(src_core.std())
-            tgt_mean = float(tgt_core.mean())
-            tgt_std = float(tgt_core.std())
-            if src_std < 1e-5:
-                src_std = 1.0
-            scale = tgt_std / src_std if src_std > 1e-5 else 1.0
-            corrected_vals = (channel[valid] - src_mean) * scale + tgt_mean
-            channel[valid] = corrected_vals
-
-        # Gentle CLAHE on luminance for local contrast adaptation (masked)
-        clahe = cv2.createCLAHE(clipLimit=2.0, tileGridSize=(8, 8))
-        l_channel = np.clip(roi_s_lab[:, :, 0], 0, 255).astype(np.uint8)
-        l_equalized = clahe.apply(l_channel).astype(np.float32)
-        roi_s_lab[:, :, 0][valid] = l_equalized[valid]
-
-        corrected_roi = cv2.cvtColor(np.clip(roi_s_lab, 0, 255).astype(np.uint8), cv2.COLOR_Lab2BGR)
-
-        sigma = max(1.0, max(mask.shape) * 0.05)
-        alpha = cv2.GaussianBlur(mask.astype(np.float32), (0, 0), sigmaX=sigma)
-        alpha_max = float(alpha.max())
-        if alpha_max > 0.0:
-            alpha /= alpha_max
-        else:
-            alpha = np.zeros_like(alpha)
-        alpha = np.clip(alpha, 0.0, 1.0)
-
-        mask3 = np.repeat(alpha[:, :, None], 3, axis=2)
-        blended_roi = (
-            corrected_roi.astype(np.float32) * mask3 + roi_s.astype(np.float32) * (1.0 - mask3)
-        )
-        blended_roi = np.clip(blended_roi, 0, 255).astype(np.uint8)
-
-        output = swapped_frame.copy()
-        output[ry1:ry2, rx1:rx2] = blended_roi
-        return output
-    except Exception:
-        return swapped_frame
->>>>>>> c831a960
 
 def _apply_occlusion_preserve(original_frame: Frame, swapped_frame: Frame, target_face: Face) -> Frame: # type: ignore
     """
